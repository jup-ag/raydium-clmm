[package]
name = "raydium-amm-v3"
version = "0.1.0"
description = "Anchor client and source for Raydium concentrated liquidity AMM"
edition = "2021"
keywords = ["solana", "anchor", "raydium"]

[lib]
crate-type = ["cdylib", "lib"]
name = "raydium_amm_v3"
doctest = false

[features]
no-entrypoint = []
no-idl = []
cpi = ["no-entrypoint"]
default = []
no-log-ix-name = []
init_if_needed = []
enable-log = []
devnet = []
paramset = []

[dependencies]
<<<<<<< HEAD
anchor-lang = {version = "0.26.0", features = ["init-if-needed"] }
anchor-spl = "0.26.0"
solana-program = "~1.14.11"
uint = "0.9.1"
mpl-token-metadata = { version = "1.8.5", features = ["no-entrypoint"] }
spl-token = { version = "3.5.0", features = ["no-entrypoint"] }
bytemuck = { version = "1.4.0" }
arrayref = { version = "0.3.6"}
=======
anchor-lang = { version = "0.28.0", features = ["init-if-needed"] }
anchor-spl = "0.28.0"
solana-program = "<1.17.0"
uint = "0.9.5"
mpl-token-metadata = { version = "^1.11.0", features = ["no-entrypoint"] }
bytemuck = { version = "1.4.0", features = ["derive", "min_const_generics"] }
arrayref = { version = "0.3.6" }
>>>>>>> bcee27ac

[dev-dependencies]
quickcheck = "0.9"
proptest = "1.0"
rand = "0.8.5"

[profile.release]
lto = "fat"
codegen-units = 1
panic = "abort"
overflow-checks = true

[profile.release.build-override]
opt-level = 3
incremental = false
codegen-units = 1<|MERGE_RESOLUTION|>--- conflicted
+++ resolved
@@ -22,16 +22,6 @@
 paramset = []
 
 [dependencies]
-<<<<<<< HEAD
-anchor-lang = {version = "0.26.0", features = ["init-if-needed"] }
-anchor-spl = "0.26.0"
-solana-program = "~1.14.11"
-uint = "0.9.1"
-mpl-token-metadata = { version = "1.8.5", features = ["no-entrypoint"] }
-spl-token = { version = "3.5.0", features = ["no-entrypoint"] }
-bytemuck = { version = "1.4.0" }
-arrayref = { version = "0.3.6"}
-=======
 anchor-lang = { version = "0.28.0", features = ["init-if-needed"] }
 anchor-spl = "0.28.0"
 solana-program = "<1.17.0"
@@ -39,7 +29,6 @@
 mpl-token-metadata = { version = "^1.11.0", features = ["no-entrypoint"] }
 bytemuck = { version = "1.4.0", features = ["derive", "min_const_generics"] }
 arrayref = { version = "0.3.6" }
->>>>>>> bcee27ac
 
 [dev-dependencies]
 quickcheck = "0.9"
@@ -51,7 +40,6 @@
 codegen-units = 1
 panic = "abort"
 overflow-checks = true
-
 [profile.release.build-override]
 opt-level = 3
 incremental = false
