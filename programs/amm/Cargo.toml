--- conflicted
+++ resolved
@@ -22,24 +22,13 @@
 paramset = []
 
 [dependencies]
-<<<<<<< HEAD
-anchor-lang = {version = "0.26.0", features = ["init-if-needed"] }
-anchor-spl = "0.26.0"
-solana-program = "~1.14.11"
-uint = "0.9.1"
-mpl-token-metadata = { version = "1.8.5", features = ["no-entrypoint"] }
-spl-token = { version = "3.5.0", features = ["no-entrypoint"] }
-bytemuck = { version = "1.4.0" }
-arrayref = { version = "0.3.6"}
-=======
 anchor-lang = { version = "0.28.0", features = ["init-if-needed"] }
 anchor-spl = "0.28.0"
-solana-program = "<1.17.0"
+solana-program = "~1.14.11"
 uint = "0.9.5"
 mpl-token-metadata = { version = "^1.11.0", features = ["no-entrypoint"] }
 bytemuck = { version = "1.4.0", features = ["derive", "min_const_generics"] }
 arrayref = { version = "0.3.6" }
->>>>>>> bcee27ac
 
 [dev-dependencies]
 quickcheck = "0.9"
