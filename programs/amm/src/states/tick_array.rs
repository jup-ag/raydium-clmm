use super::pool::PoolState;
use crate::error::ErrorCode;
use crate::libraries::{liquidity_math, tick_math};
use crate::pool::{RewardInfo, REWARD_NUM};
use crate::util::*;
use crate::Result;
use anchor_lang::{error::ErrorCode as anchorErrorCode, prelude::*, system_program};
use arrayref::array_ref;
use std::cell::RefMut;
#[cfg(feature = "enable-log")]
use std::convert::identity;
use std::ops::DerefMut;

pub const TICK_ARRAY_SEED: &str = "tick_array";
pub const TICK_ARRAY_SIZE_USIZE: usize = 60;
pub const TICK_ARRAY_SIZE: i32 = 60;
// pub const MIN_TICK_ARRAY_START_INDEX: i32 = -443636;
// pub const MAX_TICK_ARRAY_START_INDEX: i32 = 306600;
#[account(zero_copy(unsafe))]
#[repr(packed)]
pub struct TickArrayState {
    pub pool_id: Pubkey,
    pub start_tick_index: i32,
    pub ticks: [TickState; TICK_ARRAY_SIZE_USIZE],
    pub initialized_tick_count: u8,
    // Unused bytes for future upgrades.
    pub padding: [u8; 115],
}

impl TickArrayState {
    pub const LEN: usize = 8 + 32 + 4 + TickState::LEN * TICK_ARRAY_SIZE_USIZE + 1 + 115;

    fn discriminator() -> [u8; 8] {
        [192, 155, 85, 205, 49, 249, 129, 42]
    }

    pub fn key(&self) -> Pubkey {
        Pubkey::find_program_address(
            &[
                TICK_ARRAY_SEED.as_bytes(),
                self.pool_id.as_ref(),
                &self.start_tick_index.to_be_bytes(),
            ],
            &crate::id(),
        )
        .0
    }

    pub fn load_mut<'a>(account_info: &'a AccountInfo) -> Result<RefMut<'a, Self>> {
        if account_info.owner != &crate::id() {
            return Err(Error::from(anchorErrorCode::AccountOwnedByWrongProgram)
                .with_pubkeys((*account_info.owner, crate::id())));
        }
        if !account_info.is_writable {
            return Err(anchorErrorCode::AccountNotMutable.into());
        }
        require_eq!(account_info.data_len(), TickArrayState::LEN);

        let data = account_info.try_borrow_mut_data()?;
        let disc_bytes = array_ref![data, 0, 8];
        if disc_bytes != &TickArrayState::discriminator() {
            return Err(anchorErrorCode::AccountDiscriminatorMismatch.into());
        }
        Ok(RefMut::map(data, |data| {
            bytemuck::from_bytes_mut(
                &mut data.deref_mut()[8..std::mem::size_of::<TickArrayState>() + 8],
            )
        }))
    }

    /// Load a TickArrayState of type AccountLoader from tickarray account info, if tickarray account is not exist, then create it.
    pub fn get_or_create_tick_array<'info>(
        payer: AccountInfo<'info>,
        tick_array_account_info: AccountInfo<'info>,
        system_program: AccountInfo<'info>,
        pool_state_loader: &AccountLoader<'info, PoolState>,
        tick_array_start_index: i32,
        tick_spacing: u16,
    ) -> Result<AccountLoader<'info, TickArrayState>> {
        require!(
            TickArrayState::check_is_valid_start_index(tick_array_start_index, tick_spacing),
            ErrorCode::InvaildTickIndex
        );

        let tick_array_state = if tick_array_account_info.owner == &system_program::ID {
            let (expect_pda_address, bump) = Pubkey::find_program_address(
                &[
                    TICK_ARRAY_SEED.as_bytes(),
                    pool_state_loader.key().as_ref(),
                    &tick_array_start_index.to_be_bytes(),
                ],
                &crate::id(),
            );
            require_keys_eq!(expect_pda_address, tick_array_account_info.key());
            create_or_allocate_account(
                &crate::id(),
                payer,
                system_program,
                tick_array_account_info.clone(),
                &[
                    TICK_ARRAY_SEED.as_bytes(),
                    pool_state_loader.key().as_ref(),
                    &tick_array_start_index.to_be_bytes(),
                    &[bump],
                ],
                TickArrayState::LEN,
            )?;
            let tick_array_state_loader = AccountLoader::<TickArrayState>::try_from_unchecked(
                &crate::id(),
                &tick_array_account_info,
            )?;
            {
                let mut tick_array_account = tick_array_state_loader.load_init()?;
                tick_array_account.initialize(
                    tick_array_start_index,
                    tick_spacing,
                    pool_state_loader.key(),
                )?;
            }
            // save the 8 byte discriminator
            tick_array_state_loader.exit(&crate::id())?;
            tick_array_state_loader
        } else {
            AccountLoader::<TickArrayState>::try_from(&tick_array_account_info)?
        };
        Ok(tick_array_state)
    }

    /**
     * Initialize only can be called when first created
     */
    pub fn initialize(
        &mut self,
        start_index: i32,
        tick_spacing: u16,
        pool_key: Pubkey,
    ) -> Result<()> {
        TickArrayState::check_is_valid_start_index(start_index, tick_spacing);
        self.start_tick_index = start_index;
        self.pool_id = pool_key;
        Ok(())
    }

    pub fn update_initialized_tick_count(&mut self, add: bool) -> Result<()> {
        if add {
            self.initialized_tick_count += 1;
        } else {
            self.initialized_tick_count -= 1;
        }
        Ok(())
    }

    pub fn get_tick_state_mut(
        &mut self,
        tick_index: i32,
        tick_spacing: u16,
    ) -> Result<&mut TickState> {
        let offset_in_array = self.get_tick_offset_in_array(tick_index, tick_spacing)?;
        Ok(&mut self.ticks[offset_in_array])
    }

    pub fn update_tick_state(
        &mut self,
        tick_index: i32,
        tick_spacing: u16,
        tick_state: TickState,
    ) -> Result<()> {
        let offset_in_array = self.get_tick_offset_in_array(tick_index, tick_spacing)?;
        self.ticks[offset_in_array] = tick_state;
        Ok(())
    }

    /// Get tick's offset in current tick array, tick must be include in tick array， otherwise throw an error
    fn get_tick_offset_in_array(self, tick_index: i32, tick_spacing: u16) -> Result<usize> {
        let start_tick_index = TickArrayState::get_array_start_index(tick_index, tick_spacing);
        require_eq!(
            start_tick_index,
            self.start_tick_index,
            ErrorCode::InvalidTickArray
        );
        let offset_in_array =
            ((tick_index - self.start_tick_index) / i32::from(tick_spacing)) as usize;
        Ok(offset_in_array)
    }

    /// Base on swap directioin, return the first initialized tick in the tick array.
    pub fn first_initialized_tick(&mut self, zero_for_one: bool) -> Result<&mut TickState> {
        if zero_for_one {
            let mut i = TICK_ARRAY_SIZE - 1;
            while i >= 0 {
                if self.ticks[i as usize].is_initialized() {
                    return Ok(self.ticks.get_mut(i as usize).unwrap());
                }
                i = i - 1;
            }
        } else {
            let mut i = 0;
            while i < TICK_ARRAY_SIZE_USIZE {
                if self.ticks[i].is_initialized() {
                    return Ok(self.ticks.get_mut(i).unwrap());
                }
                i = i + 1;
            }
        }
        err!(ErrorCode::InvalidTickArray)
    }

    /// Get next initialized tick in tick array, `current_tick_index` can be any tick index, in other words, `current_tick_index` not exactly a point in the tickarray,
    /// and current_tick_index % tick_spacing maybe not equal zero.
    /// If price move to left tick <= current_tick_index, or to right tick > current_tick_index
    pub fn next_initialized_tick(
        &mut self,
        current_tick_index: i32,
        tick_spacing: u16,
        zero_for_one: bool,
<<<<<<< HEAD
    ) -> Result<Option<&mut TickState>> {
=======
    ) -> Result<Option<&TickState>> {
>>>>>>> b264c3f1
        let current_tick_array_start_index =
            TickArrayState::get_array_start_index(current_tick_index, tick_spacing);
        if current_tick_array_start_index != self.start_tick_index {
            return Ok(None);
        }
        let mut offset_in_array =
            (current_tick_index - self.start_tick_index) / i32::from(tick_spacing);

        if zero_for_one {
            while offset_in_array >= 0 {
                if self.ticks[offset_in_array as usize].is_initialized() {
                    return Ok(self.ticks.get_mut(offset_in_array as usize));
                }
                offset_in_array = offset_in_array - 1;
            }
        } else {
            offset_in_array = offset_in_array + 1;
            while offset_in_array < TICK_ARRAY_SIZE {
                if self.ticks[offset_in_array as usize].is_initialized() {
                    return Ok(self.ticks.get_mut(offset_in_array as usize));
                }
                offset_in_array = offset_in_array + 1;
            }
        }
        Ok(None)
    }

    /// Base on swap directioin, return the next tick array start index.
    pub fn next_tick_arrary_start_index(&self, tick_spacing: u16, zero_for_one: bool) -> i32 {
        let ticks_in_array = TICK_ARRAY_SIZE * i32::from(tick_spacing);
        if zero_for_one {
            self.start_tick_index - ticks_in_array
        } else {
            self.start_tick_index + ticks_in_array
        }
    }

    /// Input an arbitrary tick_index, output the start_index of the tick_array it sits on
    pub fn get_array_start_index(tick_index: i32, tick_spacing: u16) -> i32 {
        let ticks_in_array = TickArrayState::tick_count(tick_spacing);
        let mut start = tick_index / ticks_in_array;
        if tick_index < 0 && tick_index % ticks_in_array != 0 {
            start = start - 1
        }
        start * ticks_in_array
    }

    pub fn check_is_valid_start_index(tick_index: i32, tick_spacing: u16) -> bool {
        if TickState::check_is_out_of_boundary(tick_index) {
            if tick_index > tick_math::MAX_TICK {
                return false;
            }
            let min_start_index =
                TickArrayState::get_array_start_index(tick_math::MIN_TICK, tick_spacing);
            return tick_index == min_start_index;
        }
        tick_index % TickArrayState::tick_count(tick_spacing) == 0
    }

    pub fn tick_count(tick_spacing: u16) -> i32 {
        TICK_ARRAY_SIZE * i32::from(tick_spacing)
    }
}

impl Default for TickArrayState {
    #[inline]
    fn default() -> TickArrayState {
        TickArrayState {
            pool_id: Pubkey::default(),
            ticks: [TickState::default(); TICK_ARRAY_SIZE_USIZE],
            start_tick_index: 0,
            initialized_tick_count: 0,
            padding: [0; 115],
        }
    }
}

#[zero_copy(unsafe)]
#[repr(packed)]
#[derive(Default, Debug)]
pub struct TickState {
    pub tick: i32,
    /// Amount of net liquidity added (subtracted) when tick is crossed from left to right (right to left)
    pub liquidity_net: i128,
    /// The total position liquidity that references this tick
    pub liquidity_gross: u128,

    /// Fee growth per unit of liquidity on the _other_ side of this tick (relative to the current tick)
    /// only has relative meaning, not absolute — the value depends on when the tick is initialized
    pub fee_growth_outside_0_x64: u128,
    pub fee_growth_outside_1_x64: u128,

    // Reward growth per unit of liquidity like fee, array of Q64.64
    pub reward_growths_outside_x64: [u128; REWARD_NUM],
    // Unused bytes for future upgrades.
    pub padding: [u32; 13],
}

impl TickState {
    pub const LEN: usize = 4 + 16 + 16 + 16 + 16 + 16 * REWARD_NUM + 16 + 16 + 8 + 8 + 4;

    pub fn initialize(&mut self, tick: i32, tick_spacing: u16) -> Result<()> {
        if TickState::check_is_out_of_boundary(tick) {
            return err!(ErrorCode::InvaildTickIndex);
        }
        require!(
            tick % i32::from(tick_spacing) == 0,
            ErrorCode::TickAndSpacingNotMatch
        );
        self.tick = tick;
        Ok(())
    }
    /// Updates a tick and returns true if the tick was flipped from initialized to uninitialized
    pub fn update(
        &mut self,
        tick_current: i32,
        liquidity_delta: i128,
        fee_growth_global_0_x64: u128,
        fee_growth_global_1_x64: u128,
        upper: bool,
        reward_infos: &[RewardInfo; REWARD_NUM],
    ) -> Result<bool> {
        let liquidity_gross_before = self.liquidity_gross;
        let liquidity_gross_after =
            liquidity_math::add_delta(liquidity_gross_before, liquidity_delta)?;

        // Either liquidity_gross_after becomes 0 (uninitialized) XOR liquidity_gross_before
        // was zero (initialized)
        let flipped = (liquidity_gross_after == 0) != (liquidity_gross_before == 0);
        if liquidity_gross_before == 0 {
            // by convention, we assume that all growth before a tick was initialized happened _below_ the tick
            if self.tick <= tick_current {
                self.fee_growth_outside_0_x64 = fee_growth_global_0_x64;
                self.fee_growth_outside_1_x64 = fee_growth_global_1_x64;
                self.reward_growths_outside_x64 = RewardInfo::get_reward_growths(reward_infos);
            }
        }

        self.liquidity_gross = liquidity_gross_after;

        // when the lower (upper) tick is crossed left to right (right to left),
        // liquidity must be added (removed)
        self.liquidity_net = if upper {
            self.liquidity_net.checked_sub(liquidity_delta)
        } else {
            self.liquidity_net.checked_add(liquidity_delta)
        }
        .unwrap();
        Ok(flipped)
    }

    /// Transitions to the current tick as needed by price movement, returning the amount of liquidity
    /// added (subtracted) when tick is crossed from left to right (right to left)
    pub fn cross(
        &mut self,
        fee_growth_global_0_x64: u128,
        fee_growth_global_1_x64: u128,
        reward_infos: &[RewardInfo; REWARD_NUM],
    ) -> i128 {
        self.fee_growth_outside_0_x64 = fee_growth_global_0_x64
            .checked_sub(self.fee_growth_outside_0_x64)
            .unwrap();
        self.fee_growth_outside_1_x64 = fee_growth_global_1_x64
            .checked_sub(self.fee_growth_outside_1_x64)
            .unwrap();

        for i in 0..REWARD_NUM {
            if !reward_infos[i].initialized() {
                continue;
            }

            self.reward_growths_outside_x64[i] = reward_infos[i]
                .reward_growth_global_x64
                .checked_sub(self.reward_growths_outside_x64[i])
                .unwrap();
        }

        self.liquidity_net
    }

    pub fn clear(&mut self) {
        self.liquidity_net = 0;
        self.liquidity_gross = 0;
        self.fee_growth_outside_0_x64 = 0;
        self.fee_growth_outside_1_x64 = 0;
        self.reward_growths_outside_x64 = [0; REWARD_NUM];
    }

    pub fn is_initialized(self) -> bool {
        self.liquidity_gross != 0
    }

    /// Common checks for a valid tick input.
    /// A tick is valid if it lies within tick boundaries
    pub fn check_is_out_of_boundary(tick: i32) -> bool {
        tick < tick_math::MIN_TICK || tick > tick_math::MAX_TICK
    }
}

// Calculates the fee growths inside of tick_lower and tick_upper based on their positions relative to tick_current.
/// `fee_growth_inside = fee_growth_global - fee_growth_below(lower) - fee_growth_above(upper)`
///
pub fn get_fee_growth_inside(
    tick_lower: &TickState,
    tick_upper: &TickState,
    tick_current: i32,
    fee_growth_global_0_x64: u128,
    fee_growth_global_1_x64: u128,
) -> (u128, u128) {
    // calculate fee growth below
    let (fee_growth_below_0_x64, fee_growth_below_1_x64) = if tick_current >= tick_lower.tick {
        (
            tick_lower.fee_growth_outside_0_x64,
            tick_lower.fee_growth_outside_1_x64,
        )
    } else {
        (
            fee_growth_global_0_x64
                .checked_sub(tick_lower.fee_growth_outside_0_x64)
                .unwrap(),
            fee_growth_global_1_x64
                .checked_sub(tick_lower.fee_growth_outside_1_x64)
                .unwrap(),
        )
    };

    // Calculate fee growth above
    let (fee_growth_above_0_x64, fee_growth_above_1_x64) = if tick_current < tick_upper.tick {
        (
            tick_upper.fee_growth_outside_0_x64,
            tick_upper.fee_growth_outside_1_x64,
        )
    } else {
        (
            fee_growth_global_0_x64
                .checked_sub(tick_upper.fee_growth_outside_0_x64)
                .unwrap(),
            fee_growth_global_1_x64
                .checked_sub(tick_upper.fee_growth_outside_1_x64)
                .unwrap(),
        )
    };
    let fee_growth_inside_0_x64 = fee_growth_global_0_x64
        .wrapping_sub(fee_growth_below_0_x64)
        .wrapping_sub(fee_growth_above_0_x64);
    let fee_growth_inside_1_x64 = fee_growth_global_1_x64
        .wrapping_sub(fee_growth_below_1_x64)
        .wrapping_sub(fee_growth_above_1_x64);

    (fee_growth_inside_0_x64, fee_growth_inside_1_x64)
}

// Calculates the reward growths inside of tick_lower and tick_upper based on their positions relative to tick_current.
pub fn get_reward_growths_inside(
    tick_lower: &TickState,
    tick_upper: &TickState,
    tick_current_index: i32,
    reward_infos: &[RewardInfo; REWARD_NUM],
) -> [u128; REWARD_NUM] {
    let mut reward_growths_inside = [0; REWARD_NUM];

    for i in 0..REWARD_NUM {
        if !reward_infos[i].initialized() {
            continue;
        }

        let reward_growths_below = if tick_current_index >= tick_lower.tick {
            tick_lower.reward_growths_outside_x64[i]
        } else {
            reward_infos[i]
                .reward_growth_global_x64
                .checked_sub(tick_lower.reward_growths_outside_x64[i])
                .unwrap()
        };

        let reward_growths_above = if tick_current_index < tick_upper.tick {
            tick_upper.reward_growths_outside_x64[i]
        } else {
            reward_infos[i]
                .reward_growth_global_x64
                .checked_sub(tick_upper.reward_growths_outside_x64[i])
                .unwrap()
        };
        reward_growths_inside[i] = reward_infos[i]
            .reward_growth_global_x64
            .wrapping_sub(reward_growths_below)
            .wrapping_sub(reward_growths_above);
        #[cfg(feature = "enable-log")]
        msg!(
            "get_reward_growths_inside,i:{},reward_growth_global:{},reward_growth_below:{},reward_growth_above:{}, reward_growth_inside:{}",
            i,
            identity(reward_infos[i].reward_growth_global_x64),
            reward_growths_below,
            reward_growths_above,
            reward_growths_inside[i]
        );
    }

    reward_growths_inside
}

pub fn check_tick_array_start_index(
    tick_array_start_index: i32,
    tick_index: i32,
    tick_spacing: u16,
) -> Result<()> {
    require!(
        tick_index >= tick_math::MIN_TICK,
        ErrorCode::TickLowerOverflow
    );
    require!(
        tick_index <= tick_math::MAX_TICK,
        ErrorCode::TickUpperOverflow
    );
    let expect_start_index = TickArrayState::get_array_start_index(tick_index, tick_spacing);
    require_eq!(tick_array_start_index, expect_start_index);
    Ok(())
}

/// Common checks for valid tick inputs.
///
pub fn check_ticks_order(tick_lower_index: i32, tick_upper_index: i32) -> Result<()> {
    require!(
        tick_lower_index < tick_upper_index,
        ErrorCode::TickInvaildOrder
    );
    Ok(())
}

#[cfg(test)]
pub mod tick_array_test {
    use super::*;
    use std::cell::RefCell;

    pub struct TickArrayInfo {
        pub start_tick_index: i32,
        pub ticks: Vec<TickState>,
    }

    pub fn build_tick_array(
        start_index: i32,
        tick_spacing: u16,
        initialized_tick_offsets: Vec<usize>,
    ) -> RefCell<TickArrayState> {
        let mut new_tick_array = TickArrayState::default();
        new_tick_array
            .initialize(start_index, tick_spacing, Pubkey::default())
            .unwrap();

        for offset in initialized_tick_offsets {
            let mut new_tick = TickState::default();
            // Indicates tick is initialized
            new_tick.liquidity_gross = 1;
            new_tick.tick = start_index + (offset * tick_spacing as usize) as i32;
            new_tick_array.ticks[offset] = new_tick;
        }
        RefCell::new(new_tick_array)
    }

    pub fn build_tick_array_with_tick_states(
        pool_id: Pubkey,
        start_index: i32,
        tick_spacing: u16,
        tick_states: Vec<TickState>,
    ) -> RefCell<TickArrayState> {
        let mut new_tick_array = TickArrayState::default();
        new_tick_array
            .initialize(start_index, tick_spacing, pool_id)
            .unwrap();

        for tick_state in tick_states {
            assert!(tick_state.tick != 0);
            let offset = new_tick_array
                .get_tick_offset_in_array(tick_state.tick, tick_spacing)
                .unwrap();
            new_tick_array.ticks[offset] = tick_state;
        }
        RefCell::new(new_tick_array)
    }

    pub fn build_tick(tick: i32, liquidity_gross: u128, liquidity_net: i128) -> RefCell<TickState> {
        let mut new_tick = TickState::default();
        new_tick.tick = tick;
        new_tick.liquidity_gross = liquidity_gross;
        new_tick.liquidity_net = liquidity_net;
        RefCell::new(new_tick)
    }

    fn build_tick_with_fee_reward_growth(
        tick: i32,
        fee_growth_outside_0_x64: u128,
        fee_growth_outside_1_x64: u128,
        reward_growths_outside_x64: u128,
    ) -> RefCell<TickState> {
        let mut new_tick = TickState::default();
        new_tick.tick = tick;
        new_tick.fee_growth_outside_0_x64 = fee_growth_outside_0_x64;
        new_tick.fee_growth_outside_1_x64 = fee_growth_outside_1_x64;
        new_tick.reward_growths_outside_x64 = [reward_growths_outside_x64, 0, 0];
        RefCell::new(new_tick)
    }

    mod tick_array_test {
        use super::*;
        use std::convert::identity;

        #[test]
        fn get_arrary_start_index_test() {
            assert_eq!(TickArrayState::get_array_start_index(120, 3), 0);
            assert_eq!(TickArrayState::get_array_start_index(1002, 30), 0);
            assert_eq!(TickArrayState::get_array_start_index(-120, 3), -180);
            assert_eq!(TickArrayState::get_array_start_index(-1002, 30), -1800);
            assert_eq!(TickArrayState::get_array_start_index(-20, 10), -600);
            assert_eq!(TickArrayState::get_array_start_index(20, 10), 0);
            assert_eq!(TickArrayState::get_array_start_index(-1002, 10), -1200);
            assert_eq!(TickArrayState::get_array_start_index(-600, 10), -600);
            assert_eq!(TickArrayState::get_array_start_index(-30720, 1), -30720);
            assert_eq!(TickArrayState::get_array_start_index(30720, 1), 30720);
            assert_eq!(
                TickArrayState::get_array_start_index(tick_math::MIN_TICK, 1),
                -443640
            );
            assert_eq!(
                TickArrayState::get_array_start_index(tick_math::MAX_TICK, 1),
                443580
            );
        }

        #[test]
        fn next_tick_arrary_start_index_test() {
            let tick_spacing = 15;
            let tick_array_ref = build_tick_array(-1800, tick_spacing, vec![]);
            // zero_for_one, next tickarray start_index < current
            assert_eq!(
                -2700,
                tick_array_ref
                    .borrow()
                    .next_tick_arrary_start_index(tick_spacing, true)
            );
            // one_for_zero, next tickarray start_index > current
            assert_eq!(
                -900,
                tick_array_ref
                    .borrow()
                    .next_tick_arrary_start_index(tick_spacing, false)
            );
        }

        #[test]
        fn get_tick_offset_in_array_test() {
            let tick_spacing = 4;
            // tick range [960, 1196]
            let tick_array_ref = build_tick_array(960, tick_spacing, vec![]);

            // not in tickarray
            assert_eq!(
                tick_array_ref
                    .borrow()
                    .get_tick_offset_in_array(808, tick_spacing)
                    .unwrap_err(),
                error!(ErrorCode::InvalidTickArray)
            );
            // first index is tickarray start tick
            assert_eq!(
                tick_array_ref
                    .borrow()
                    .get_tick_offset_in_array(960, tick_spacing)
                    .unwrap(),
                0
            );
            // tick_index % tick_spacing != 0
            assert_eq!(
                tick_array_ref
                    .borrow()
                    .get_tick_offset_in_array(1105, tick_spacing)
                    .unwrap_err(),
                error!(anchor_lang::error::ErrorCode::RequireEqViolated)
            );
            // (1108-960) / tick_spacing
            assert_eq!(
                tick_array_ref
                    .borrow()
                    .get_tick_offset_in_array(1108, tick_spacing)
                    .unwrap(),
                37
            );
            // the end index of tickarray
            assert_eq!(
                tick_array_ref
                    .borrow()
                    .get_tick_offset_in_array(1196, tick_spacing)
                    .unwrap(),
                59
            );
        }

        #[test]
        fn first_initialized_tick_test() {
            let tick_spacing = 15;
            // initialized ticks[-300,-15]
            let tick_array_ref = build_tick_array(-900, tick_spacing, vec![40, 59]);
            let mut tick_array = tick_array_ref.borrow_mut();
            // one_for_zero, the price increase, tick from small to large
            let tick = tick_array.first_initialized_tick(false).unwrap().tick;
            assert_eq!(-300, tick);
            // zero_for_one, the price decrease, tick from large to small
            let tick = tick_array.first_initialized_tick(true).unwrap().tick;
            assert_eq!(-15, tick);
        }

        #[test]
        fn next_initialized_tick_when_tick_is_positive() {
            // init tick_index [0,30,105]
            let tick_array_ref = build_tick_array(0, 15, vec![0, 2, 7]);
            let mut tick_array = tick_array_ref.borrow_mut();

            // test zero_for_one
            let mut next_tick_state = tick_array.next_initialized_tick(0, 15, true).unwrap();
            assert_eq!(identity(next_tick_state.unwrap().tick), 0);

            next_tick_state = tick_array.next_initialized_tick(1, 15, true).unwrap();
            assert_eq!(identity(next_tick_state.unwrap().tick), 0);

            next_tick_state = tick_array.next_initialized_tick(29, 15, true).unwrap();
            assert_eq!(identity(next_tick_state.unwrap().tick), 0);
            next_tick_state = tick_array.next_initialized_tick(30, 15, true).unwrap();
            assert_eq!(identity(next_tick_state.unwrap().tick), 30);
            next_tick_state = tick_array.next_initialized_tick(31, 15, true).unwrap();
            assert_eq!(identity(next_tick_state.unwrap().tick), 30);

            // test one for zero
            let mut next_tick_state = tick_array.next_initialized_tick(0, 15, false).unwrap();
            assert_eq!(identity(next_tick_state.unwrap().tick), 30);

            next_tick_state = tick_array.next_initialized_tick(29, 15, false).unwrap();
            assert_eq!(identity(next_tick_state.unwrap().tick), 30);
            next_tick_state = tick_array.next_initialized_tick(30, 15, false).unwrap();
            assert_eq!(identity(next_tick_state.unwrap().tick), 105);
            next_tick_state = tick_array.next_initialized_tick(31, 15, false).unwrap();
            assert_eq!(identity(next_tick_state.unwrap().tick), 105);

            next_tick_state = tick_array.next_initialized_tick(105, 15, false).unwrap();
            assert!(next_tick_state.is_none());

            // tick not in tickarray
            next_tick_state = tick_array.next_initialized_tick(900, 15, false).unwrap();
            assert!(next_tick_state.is_none());
        }

        #[test]
        fn next_initialized_tick_when_tick_is_negative() {
            // init tick_index [-900,-870,-795]
            let tick_array_ref = build_tick_array(-900, 15, vec![0, 2, 7]);
            let mut tick_array = tick_array_ref.borrow_mut();

            // test zero for one
            let mut next_tick_state = tick_array.next_initialized_tick(-900, 15, true).unwrap();
            assert_eq!(identity(next_tick_state.unwrap().tick), -900);

            next_tick_state = tick_array.next_initialized_tick(-899, 15, true).unwrap();
            assert_eq!(identity(next_tick_state.unwrap().tick), -900);

            next_tick_state = tick_array.next_initialized_tick(-871, 15, true).unwrap();
            assert_eq!(identity(next_tick_state.unwrap().tick), -900);
            next_tick_state = tick_array.next_initialized_tick(-870, 15, true).unwrap();
            assert_eq!(identity(next_tick_state.unwrap().tick), -870);
            next_tick_state = tick_array.next_initialized_tick(-869, 15, true).unwrap();
            assert_eq!(identity(next_tick_state.unwrap().tick), -870);

            // test one for zero
            let mut next_tick_state = tick_array.next_initialized_tick(-900, 15, false).unwrap();
            assert_eq!(identity(next_tick_state.unwrap().tick), -870);

            next_tick_state = tick_array.next_initialized_tick(-871, 15, false).unwrap();
            assert_eq!(identity(next_tick_state.unwrap().tick), -870);
            next_tick_state = tick_array.next_initialized_tick(-870, 15, false).unwrap();
            assert_eq!(identity(next_tick_state.unwrap().tick), -795);
            next_tick_state = tick_array.next_initialized_tick(-869, 15, false).unwrap();
            assert_eq!(identity(next_tick_state.unwrap().tick), -795);

            next_tick_state = tick_array.next_initialized_tick(-795, 15, false).unwrap();
            assert!(next_tick_state.is_none());

            // tick not in tickarray
            next_tick_state = tick_array.next_initialized_tick(-10, 15, false).unwrap();
            assert!(next_tick_state.is_none());
        }
    }

    mod get_fee_growth_inside_test {
        use super::*;
        use crate::states::{
            pool::RewardInfo,
            tick_array::{get_fee_growth_inside, TickState},
        };

        fn fee_growth_inside_delta_when_price_move(
            init_fee_growth_global_0_x64: u128,
            init_fee_growth_global_1_x64: u128,
            fee_growth_global_delta: u128,
            mut tick_current: i32,
            target_tick_current: i32,
            tick_lower: &mut TickState,
            tick_upper: &mut TickState,
            cross_tick_lower: bool,
        ) -> (u128, u128) {
            let mut fee_growth_global_0_x64 = init_fee_growth_global_0_x64;
            let mut fee_growth_global_1_x64 = init_fee_growth_global_1_x64;
            let (fee_growth_inside_0_before, fee_growth_inside_1_before) = get_fee_growth_inside(
                tick_lower,
                tick_upper,
                tick_current,
                fee_growth_global_0_x64,
                fee_growth_global_1_x64,
            );

            if fee_growth_global_0_x64 != 0 {
                fee_growth_global_0_x64 = fee_growth_global_0_x64 + fee_growth_global_delta;
            }
            if fee_growth_global_1_x64 != 0 {
                fee_growth_global_1_x64 = fee_growth_global_1_x64 + fee_growth_global_delta;
            }
            if cross_tick_lower {
                tick_lower.cross(
                    fee_growth_global_0_x64,
                    fee_growth_global_1_x64,
                    &[RewardInfo::default(); 3],
                );
            } else {
                tick_upper.cross(
                    fee_growth_global_0_x64,
                    fee_growth_global_1_x64,
                    &[RewardInfo::default(); 3],
                );
            }

            tick_current = target_tick_current;
            let (fee_growth_inside_0_after, fee_growth_inside_1_after) = get_fee_growth_inside(
                tick_lower,
                tick_upper,
                tick_current,
                fee_growth_global_0_x64,
                fee_growth_global_1_x64,
            );

            println!(
                "inside_delta_0:{},fee_growth_inside_0_after:{},fee_growth_inside_0_before:{}",
                fee_growth_inside_0_after.wrapping_sub(fee_growth_inside_0_before),
                fee_growth_inside_0_after,
                fee_growth_inside_0_before
            );
            println!(
                "inside_delta_1:{},fee_growth_inside_1_after:{},fee_growth_inside_1_before:{}",
                fee_growth_inside_1_after.wrapping_sub(fee_growth_inside_1_before),
                fee_growth_inside_1_after,
                fee_growth_inside_1_before
            );
            (
                fee_growth_inside_0_after.wrapping_sub(fee_growth_inside_0_before),
                fee_growth_inside_1_after.wrapping_sub(fee_growth_inside_1_before),
            )
        }

        #[test]
        fn price_in_tick_range_move_to_right_test() {
            // one_for_zero, price move to right and token_1 fee growth

            // tick_lower and tick_upper all new create, and tick_lower initialize with fee_growth_global_1_x64(1000)
            let (fee_growth_inside_delta_0, fee_growth_inside_delta_1) =
                fee_growth_inside_delta_when_price_move(
                    0,
                    1000,
                    500,
                    0,
                    11,
                    build_tick_with_fee_reward_growth(-10, 0, 1000, 0).get_mut(),
                    build_tick_with_fee_reward_growth(10, 0, 0, 0).get_mut(),
                    false,
                );
            assert_eq!(fee_growth_inside_delta_0, 0);
            assert_eq!(fee_growth_inside_delta_1, 500);

            // tick_lower is initialized with fee_growth_outside_1_x64(100) and tick_upper is new create.
            let (fee_growth_inside_delta_0, fee_growth_inside_delta_1) =
                fee_growth_inside_delta_when_price_move(
                    0,
                    1000,
                    500,
                    0,
                    11,
                    build_tick_with_fee_reward_growth(-10, 0, 100, 0).get_mut(),
                    build_tick_with_fee_reward_growth(10, 0, 0, 0).get_mut(),
                    false,
                );
            assert_eq!(fee_growth_inside_delta_0, 0);
            assert_eq!(fee_growth_inside_delta_1, 500);

            // tick_lower is new create with fee_growth_global_1_x64(1000)  and tick_upper is initialized with fee_growth_outside_1_x64(100)
            let (fee_growth_inside_delta_0, fee_growth_inside_delta_1) =
                fee_growth_inside_delta_when_price_move(
                    0,
                    1000,
                    500,
                    0,
                    11,
                    build_tick_with_fee_reward_growth(-10, 0, 1000, 0).get_mut(),
                    build_tick_with_fee_reward_growth(10, 0, 100, 0).get_mut(),
                    false,
                );
            assert_eq!(fee_growth_inside_delta_0, 0);
            assert_eq!(fee_growth_inside_delta_1, 500);

            // tick_lower is initialized with fee_growth_outside_1_x64(50)  and tick_upper is initialized with fee_growth_outside_1_x64(100)
            let (fee_growth_inside_delta_0, fee_growth_inside_delta_1) =
                fee_growth_inside_delta_when_price_move(
                    0,
                    1000,
                    500,
                    0,
                    11,
                    build_tick_with_fee_reward_growth(-10, 0, 50, 0).get_mut(),
                    build_tick_with_fee_reward_growth(10, 0, 100, 0).get_mut(),
                    false,
                );
            assert_eq!(fee_growth_inside_delta_0, 0);
            assert_eq!(fee_growth_inside_delta_1, 500);
        }

        #[test]
        fn price_in_tick_range_move_to_left_test() {
            // zero_for_one, price move to left and token_0 fee growth

            // tick_lower and tick_upper all new create, and tick_lower initialize with fee_growth_global_0_x64(1000)
            let (fee_growth_inside_delta_0, fee_growth_inside_delta_1) =
                fee_growth_inside_delta_when_price_move(
                    1000,
                    0,
                    500,
                    0,
                    -11,
                    build_tick_with_fee_reward_growth(-10, 1000, 0, 0).get_mut(),
                    build_tick_with_fee_reward_growth(10, 0, 0, 0).get_mut(),
                    true,
                );
            assert_eq!(fee_growth_inside_delta_0, 500);
            assert_eq!(fee_growth_inside_delta_1, 0);

            // tick_lower is initialized with fee_growth_outside_0_x64(100) and tick_upper is new create.
            let (fee_growth_inside_delta_0, fee_growth_inside_delta_1) =
                fee_growth_inside_delta_when_price_move(
                    1000,
                    0,
                    500,
                    0,
                    -11,
                    build_tick_with_fee_reward_growth(-10, 100, 0, 0).get_mut(),
                    build_tick_with_fee_reward_growth(10, 0, 0, 0).get_mut(),
                    true,
                );
            assert_eq!(fee_growth_inside_delta_0, 500);
            assert_eq!(fee_growth_inside_delta_1, 0);

            // tick_lower is new create with fee_growth_global_0_x64(1000)  and tick_upper is initialized with fee_growth_outside_0_x64(100)
            let (fee_growth_inside_delta_0, fee_growth_inside_delta_1) =
                fee_growth_inside_delta_when_price_move(
                    1000,
                    0,
                    500,
                    0,
                    -11,
                    build_tick_with_fee_reward_growth(-10, 1000, 0, 0).get_mut(),
                    build_tick_with_fee_reward_growth(10, 100, 0, 0).get_mut(),
                    true,
                );
            assert_eq!(fee_growth_inside_delta_0, 500);
            assert_eq!(fee_growth_inside_delta_1, 0);

            // tick_lower is initialized with fee_growth_outside_0_x64(50)  and tick_upper is initialized with fee_growth_outside_0_x64(100)
            let (fee_growth_inside_delta_0, fee_growth_inside_delta_1) =
                fee_growth_inside_delta_when_price_move(
                    1000,
                    0,
                    500,
                    0,
                    -11,
                    build_tick_with_fee_reward_growth(-10, 50, 0, 0).get_mut(),
                    build_tick_with_fee_reward_growth(10, 100, 0, 0).get_mut(),
                    true,
                );
            assert_eq!(fee_growth_inside_delta_0, 500);
            assert_eq!(fee_growth_inside_delta_1, 0);
        }

        #[test]
        fn price_in_tick_range_left_move_to_right_test() {
            // one_for_zero, price move to right and token_1 fee growth

            // tick_lower and tick_upper all new create
            let (fee_growth_inside_delta_0, fee_growth_inside_delta_1) =
                fee_growth_inside_delta_when_price_move(
                    0,
                    1000,
                    500,
                    -11,
                    0,
                    build_tick_with_fee_reward_growth(-10, 0, 0, 0).get_mut(),
                    build_tick_with_fee_reward_growth(10, 0, 0, 0).get_mut(),
                    true,
                );
            assert_eq!(fee_growth_inside_delta_0, 0);
            assert_eq!(fee_growth_inside_delta_1, 0);

            // tick_lower is initialized with fee_growth_outside_1_x64(100) and tick_upper is new create.
            let (fee_growth_inside_delta_0, fee_growth_inside_delta_1) =
                fee_growth_inside_delta_when_price_move(
                    0,
                    1000,
                    500,
                    -11,
                    0,
                    build_tick_with_fee_reward_growth(-10, 0, 100, 0).get_mut(),
                    build_tick_with_fee_reward_growth(10, 0, 0, 0).get_mut(),
                    true,
                );
            assert_eq!(fee_growth_inside_delta_0, 0);
            assert_eq!(fee_growth_inside_delta_1, 0);

            // tick_lower is new create  and tick_upper is initialized with fee_growth_outside_1_x64(100)
            let (fee_growth_inside_delta_0, fee_growth_inside_delta_1) =
                fee_growth_inside_delta_when_price_move(
                    0,
                    1000,
                    500,
                    -11,
                    0,
                    build_tick_with_fee_reward_growth(-10, 0, 0, 0).get_mut(),
                    build_tick_with_fee_reward_growth(10, 0, 100, 0).get_mut(),
                    true,
                );
            assert_eq!(fee_growth_inside_delta_0, 0);
            assert_eq!(fee_growth_inside_delta_1, 0);

            // tick_lower is initialized with fee_growth_outside_1_x64(50)  and tick_upper is initialized with fee_growth_outside_1_x64(100)
            let (fee_growth_inside_delta_0, fee_growth_inside_delta_1) =
                fee_growth_inside_delta_when_price_move(
                    0,
                    1000,
                    500,
                    -11,
                    0,
                    build_tick_with_fee_reward_growth(-10, 0, 50, 0).get_mut(),
                    build_tick_with_fee_reward_growth(10, 0, 100, 0).get_mut(),
                    true,
                );
            assert_eq!(fee_growth_inside_delta_0, 0);
            assert_eq!(fee_growth_inside_delta_1, 0);
        }

        #[test]
        fn price_in_tick_range_right_move_to_left_test() {
            // zero_for_one, price move to left and token_0 fee growth

            // tick_lower and tick_upper all new create
            let (fee_growth_inside_delta_0, fee_growth_inside_delta_1) =
                fee_growth_inside_delta_when_price_move(
                    1000,
                    0,
                    500,
                    11,
                    0,
                    build_tick_with_fee_reward_growth(-10, 1000, 0, 0).get_mut(),
                    build_tick_with_fee_reward_growth(10, 1000, 0, 0).get_mut(),
                    false,
                );
            assert_eq!(fee_growth_inside_delta_0, 0);
            assert_eq!(fee_growth_inside_delta_1, 0);

            // tick_lower is initialized with fee_growth_outside_0_x64(100) and tick_upper is new create.
            let (fee_growth_inside_delta_0, fee_growth_inside_delta_1) =
                fee_growth_inside_delta_when_price_move(
                    1000,
                    0,
                    500,
                    11,
                    0,
                    build_tick_with_fee_reward_growth(-10, 100, 0, 0).get_mut(),
                    build_tick_with_fee_reward_growth(10, 1000, 0, 0).get_mut(),
                    false,
                );
            assert_eq!(fee_growth_inside_delta_0, 0);
            assert_eq!(fee_growth_inside_delta_1, 0);

            // tick_lower is new create with fee_growth_global_0_x64(1000)  and tick_upper is initialized with fee_growth_outside_0_x64(100)
            let (fee_growth_inside_delta_0, fee_growth_inside_delta_1) =
                fee_growth_inside_delta_when_price_move(
                    1000,
                    0,
                    500,
                    11,
                    0,
                    build_tick_with_fee_reward_growth(-10, 1000, 0, 0).get_mut(),
                    build_tick_with_fee_reward_growth(10, 100, 0, 0).get_mut(),
                    false,
                );
            assert_eq!(fee_growth_inside_delta_0, 0);
            assert_eq!(fee_growth_inside_delta_1, 0);

            // tick_lower is initialized with fee_growth_outside_0_x64(50)  and tick_upper is initialized with fee_growth_outside_0_x64(100)
            let (fee_growth_inside_delta_0, fee_growth_inside_delta_1) =
                fee_growth_inside_delta_when_price_move(
                    1000,
                    0,
                    500,
                    11,
                    0,
                    build_tick_with_fee_reward_growth(-10, 50, 0, 0).get_mut(),
                    build_tick_with_fee_reward_growth(10, 100, 0, 0).get_mut(),
                    false,
                );
            assert_eq!(fee_growth_inside_delta_0, 0);
            assert_eq!(fee_growth_inside_delta_1, 0);
        }
    }

    mod get_reward_growths_inside_test {
        use super::*;
        use crate::states::{
            pool::RewardInfo,
            tick_array::{get_reward_growths_inside, TickState},
        };
        use anchor_lang::prelude::Pubkey;

        fn build_reward_infos(reward_growth_global_x64: u128) -> [RewardInfo; 3] {
            [
                RewardInfo {
                    token_mint: Pubkey::new_unique(),
                    reward_growth_global_x64,
                    ..Default::default()
                },
                RewardInfo::default(),
                RewardInfo::default(),
            ]
        }

        fn reward_growth_inside_delta_when_price_move(
            init_reward_growth_global_x64: u128,
            reward_growth_global_delta: u128,
            mut tick_current: i32,
            target_tick_current: i32,
            tick_lower: &mut TickState,
            tick_upper: &mut TickState,
            cross_tick_lower: bool,
        ) -> u128 {
            let mut reward_growth_global_x64 = init_reward_growth_global_x64;
            let reward_growth_inside_before = get_reward_growths_inside(
                tick_lower,
                tick_upper,
                tick_current,
                &build_reward_infos(reward_growth_global_x64),
            )[0];

            reward_growth_global_x64 = reward_growth_global_x64 + reward_growth_global_delta;
            if cross_tick_lower {
                tick_lower.cross(0, 0, &build_reward_infos(reward_growth_global_x64));
            } else {
                tick_upper.cross(0, 0, &build_reward_infos(reward_growth_global_x64));
            }

            tick_current = target_tick_current;
            let reward_growth_inside_after = get_reward_growths_inside(
                tick_lower,
                tick_upper,
                tick_current,
                &build_reward_infos(reward_growth_global_x64),
            )[0];

            println!(
                "inside_delta:{}, reward_growth_inside_after:{}, reward_growth_inside_before:{}",
                reward_growth_inside_after.wrapping_sub(reward_growth_inside_before),
                reward_growth_inside_after,
                reward_growth_inside_before,
            );

            reward_growth_inside_after.wrapping_sub(reward_growth_inside_before)
        }

        #[test]
        fn uninitialized_reward_index_test() {
            let tick_current = 0;

            let tick_lower = &mut TickState {
                tick: -10,
                reward_growths_outside_x64: [1000, 0, 0],
                ..Default::default()
            };
            let tick_upper = &mut TickState {
                tick: 10,
                reward_growths_outside_x64: [1000, 0, 0],
                ..Default::default()
            };

            let reward_infos = &[RewardInfo::default(); 3];
            let reward_inside =
                get_reward_growths_inside(tick_lower, tick_upper, tick_current, reward_infos);
            assert_eq!(reward_inside, [0; 3]);
        }

        #[test]
        fn price_in_tick_range_move_to_right_test() {
            // tick_lower and tick_upper all new create
            let reward_frowth_inside_delta = reward_growth_inside_delta_when_price_move(
                1000,
                500,
                0,
                11,
                build_tick_with_fee_reward_growth(-10, 0, 0, 1000).get_mut(),
                build_tick_with_fee_reward_growth(10, 0, 0, 0).get_mut(),
                false,
            );
            assert_eq!(reward_frowth_inside_delta, 500);

            // tick_lower is initialized with reward_growths_outside_x64(100) and tick_upper is new create.
            let reward_frowth_inside_delta = reward_growth_inside_delta_when_price_move(
                1000,
                500,
                0,
                11,
                build_tick_with_fee_reward_growth(-10, 0, 0, 100).get_mut(),
                build_tick_with_fee_reward_growth(10, 0, 0, 0).get_mut(),
                false,
            );
            assert_eq!(reward_frowth_inside_delta, 500);

            // tick_lower is new create with reward_growths_outside_x64(1000)  and tick_upper is initialized with reward_growths_outside_x64(100)
            let reward_frowth_inside_delta = reward_growth_inside_delta_when_price_move(
                1000,
                500,
                0,
                11,
                build_tick_with_fee_reward_growth(-10, 0, 0, 1000).get_mut(),
                build_tick_with_fee_reward_growth(10, 0, 0, 100).get_mut(),
                false,
            );
            assert_eq!(reward_frowth_inside_delta, 500);

            // tick_lower is initialized with reward_growths_outside_x64(50)  and tick_upper is initialized with reward_growths_outside_x64(100)
            let reward_frowth_inside_delta = reward_growth_inside_delta_when_price_move(
                1000,
                500,
                0,
                11,
                build_tick_with_fee_reward_growth(-10, 0, 0, 50).get_mut(),
                build_tick_with_fee_reward_growth(10, 0, 0, 100).get_mut(),
                false,
            );
            assert_eq!(reward_frowth_inside_delta, 500);
        }

        #[test]
        fn price_in_tick_range_move_to_left_test() {
            // zero_for_one, cross tick_lower

            // tick_lower and tick_upper all new create, and tick_lower initialize with reward_growths_outside_x64(1000)
            let reward_frowth_inside_delta = reward_growth_inside_delta_when_price_move(
                1000,
                500,
                0,
                -11,
                build_tick_with_fee_reward_growth(-10, 0, 0, 1000).get_mut(),
                build_tick_with_fee_reward_growth(10, 0, 0, 0).get_mut(),
                true,
            );
            assert_eq!(reward_frowth_inside_delta, 500);

            // tick_lower is initialized with reward_growths_outside_x64(100) and tick_upper is new create.
            let reward_frowth_inside_delta = reward_growth_inside_delta_when_price_move(
                1000,
                500,
                0,
                -11,
                build_tick_with_fee_reward_growth(-10, 0, 0, 100).get_mut(),
                build_tick_with_fee_reward_growth(10, 0, 0, 0).get_mut(),
                true,
            );
            assert_eq!(reward_frowth_inside_delta, 500);

            // tick_lower is new create with reward_growths_outside_x64(1000)  and tick_upper is initialized with reward_growths_outside_x64(100)
            let reward_frowth_inside_delta = reward_growth_inside_delta_when_price_move(
                1000,
                500,
                0,
                -11,
                build_tick_with_fee_reward_growth(-10, 0, 0, 1000).get_mut(),
                build_tick_with_fee_reward_growth(10, 0, 0, 100).get_mut(),
                true,
            );
            assert_eq!(reward_frowth_inside_delta, 500);

            // tick_lower is initialized with reward_growths_outside_x64(50)  and tick_upper is initialized with reward_growths_outside_x64(100)
            let reward_frowth_inside_delta = reward_growth_inside_delta_when_price_move(
                1000,
                500,
                0,
                -11,
                build_tick_with_fee_reward_growth(-10, 0, 0, 50).get_mut(),
                build_tick_with_fee_reward_growth(10, 0, 0, 100).get_mut(),
                true,
            );
            assert_eq!(reward_frowth_inside_delta, 500);
        }
    }
}<|MERGE_RESOLUTION|>--- conflicted
+++ resolved
@@ -184,12 +184,12 @@
     }
 
     /// Base on swap directioin, return the first initialized tick in the tick array.
-    pub fn first_initialized_tick(&mut self, zero_for_one: bool) -> Result<&mut TickState> {
+    pub fn first_initialized_tick(&self, zero_for_one: bool) -> Result<&TickState> {
         if zero_for_one {
             let mut i = TICK_ARRAY_SIZE - 1;
             while i >= 0 {
                 if self.ticks[i as usize].is_initialized() {
-                    return Ok(self.ticks.get_mut(i as usize).unwrap());
+                    return Ok(self.ticks.get(i as usize).unwrap());
                 }
                 i = i - 1;
             }
@@ -197,7 +197,7 @@
             let mut i = 0;
             while i < TICK_ARRAY_SIZE_USIZE {
                 if self.ticks[i].is_initialized() {
-                    return Ok(self.ticks.get_mut(i).unwrap());
+                    return Ok(self.ticks.get(i).unwrap());
                 }
                 i = i + 1;
             }
@@ -209,15 +209,11 @@
     /// and current_tick_index % tick_spacing maybe not equal zero.
     /// If price move to left tick <= current_tick_index, or to right tick > current_tick_index
     pub fn next_initialized_tick(
-        &mut self,
+        &self,
         current_tick_index: i32,
         tick_spacing: u16,
         zero_for_one: bool,
-<<<<<<< HEAD
-    ) -> Result<Option<&mut TickState>> {
-=======
     ) -> Result<Option<&TickState>> {
->>>>>>> b264c3f1
         let current_tick_array_start_index =
             TickArrayState::get_array_start_index(current_tick_index, tick_spacing);
         if current_tick_array_start_index != self.start_tick_index {
@@ -229,7 +225,7 @@
         if zero_for_one {
             while offset_in_array >= 0 {
                 if self.ticks[offset_in_array as usize].is_initialized() {
-                    return Ok(self.ticks.get_mut(offset_in_array as usize));
+                    return Ok(self.ticks.get(offset_in_array as usize));
                 }
                 offset_in_array = offset_in_array - 1;
             }
@@ -237,7 +233,7 @@
             offset_in_array = offset_in_array + 1;
             while offset_in_array < TICK_ARRAY_SIZE {
                 if self.ticks[offset_in_array as usize].is_initialized() {
-                    return Ok(self.ticks.get_mut(offset_in_array as usize));
+                    return Ok(self.ticks.get(offset_in_array as usize));
                 }
                 offset_in_array = offset_in_array + 1;
             }
