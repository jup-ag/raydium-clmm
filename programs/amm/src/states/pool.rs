use crate::error::ErrorCode;
use crate::libraries::{
    big_num::{U1024, U128, U256},
    check_current_tick_array_is_initialized, fixed_point_64,
    full_math::MulDiv,
    tick_array_bit_map, tick_math,
};
use crate::states::*;
use anchor_lang::prelude::*;
use anchor_spl::token_interface::Mint;
#[cfg(feature = "enable-log")]
use std::convert::identity;
use std::ops::{BitAnd, BitOr, BitXor};

/// Seed to derive account address and signature
pub const POOL_SEED: &str = "pool";
pub const POOL_VAULT_SEED: &str = "pool_vault";
pub const POOL_REWARD_VAULT_SEED: &str = "pool_reward_vault";
pub const POOL_TICK_ARRAY_BITMAP_SEED: &str = "pool_tick_array_bitmap_extension";
// Number of rewards Token
pub const REWARD_NUM: usize = 3;
pub const OBSERVATION_UPDATE_DURATION_DEFAULT: u16 = 15;
#[cfg(feature = "paramset")]
pub mod reward_period_limit {
    pub const MIN_REWARD_PERIOD: u64 = 1 * 60 * 60;
    pub const MAX_REWARD_PERIOD: u64 = 2 * 60 * 60;
    pub const INCREASE_EMISSIONES_PERIOD: u64 = 30 * 60;
}
#[cfg(not(feature = "paramset"))]
pub mod reward_period_limit {
    pub const MIN_REWARD_PERIOD: u64 = 7 * 24 * 60 * 60;
    pub const MAX_REWARD_PERIOD: u64 = 90 * 24 * 60 * 60;
    pub const INCREASE_EMISSIONES_PERIOD: u64 = 72 * 60 * 60;
}

pub enum PoolStatusBitIndex {
    OpenPositionOrIncreaseLiquidity,
    DecreaseLiquidity,
    CollectFee,
    CollectReward,
    Swap,
}

#[derive(PartialEq, Eq)]
pub enum PoolStatusBitFlag {
    Enable,
    Disable,
}

/// The pool state
///
/// PDA of `[POOL_SEED, config, token_mint_0, token_mint_1]`
///
#[account(zero_copy(unsafe))]
#[repr(packed)]
#[derive(Default, Debug)]
pub struct PoolState {
    /// Bump to identify PDA
    pub bump: [u8; 1],
    // Which config the pool belongs
    pub amm_config: Pubkey,
    // Pool creator
    pub owner: Pubkey,

    /// Token pair of the pool, where token_mint_0 address < token_mint_1 address
    pub token_mint_0: Pubkey,
    pub token_mint_1: Pubkey,

    /// Token pair vault
    pub token_vault_0: Pubkey,
    pub token_vault_1: Pubkey,

    /// observation account key
    pub observation_key: Pubkey,

    /// mint0 and mint1 decimals
    pub mint_decimals_0: u8,
    pub mint_decimals_1: u8,

    /// The minimum number of ticks between initialized ticks
    pub tick_spacing: u16,
    /// The currently in range liquidity available to the pool.
    pub liquidity: u128,
    /// The current price of the pool as a sqrt(token_1/token_0) Q64.64 value
    pub sqrt_price_x64: u128,
    /// The current tick of the pool, i.e. according to the last tick transition that was run.
    pub tick_current: i32,

    /// the most-recently updated index of the observations array
    pub observation_index: u16,
    pub observation_update_duration: u16,

    /// The fee growth as a Q64.64 number, i.e. fees of token_0 and token_1 collected per
    /// unit of liquidity for the entire life of the pool.
    pub fee_growth_global_0_x64: u128,
    pub fee_growth_global_1_x64: u128,

    /// The amounts of token_0 and token_1 that are owed to the protocol.
    pub protocol_fees_token_0: u64,
    pub protocol_fees_token_1: u64,

    /// The amounts in and out of swap token_0 and token_1
    pub swap_in_amount_token_0: u128,
    pub swap_out_amount_token_1: u128,
    pub swap_in_amount_token_1: u128,
    pub swap_out_amount_token_0: u128,

    /// Bitwise representation of the state of the pool
    /// bit0, 1: disable open position and increase liquidity, 0: normal
    /// bit1, 1: disable decrease liquidity, 0: normal
    /// bit2, 1: disable collect fee, 0: normal
    /// bit3, 1: disable collect reward, 0: normal
    /// bit4, 1: disable swap, 0: normal
    pub status: u8,
    /// Leave blank for future use
    pub padding: [u8; 7],

    pub reward_infos: [RewardInfo; REWARD_NUM],

    /// Packed initialized tick array state
    pub tick_array_bitmap: [u64; 16],

    /// except protocol_fee and fund_fee
    pub total_fees_token_0: u64,
    /// except protocol_fee and fund_fee
    pub total_fees_claimed_token_0: u64,
    pub total_fees_token_1: u64,
    pub total_fees_claimed_token_1: u64,

    pub fund_fees_token_0: u64,
    pub fund_fees_token_1: u64,

    // The timestamp allowed for swap in the pool.
    pub open_time: u64,

    // Unused bytes for future upgrades.
    pub padding1: [u64; 25],
    pub padding2: [u64; 32],
}

impl PoolState {
    pub const LEN: usize = 8
        + 1
        + 32 * 7
        + 1
        + 1
        + 2
        + 16
        + 16
        + 4
        + 2
        + 2
        + 16
        + 16
        + 8
        + 8
        + 16
        + 16
        + 16
        + 16
        + 8
        + RewardInfo::LEN * REWARD_NUM
        + 8 * 16
        + 512;

    pub fn seeds(&self) -> [&[u8]; 5] {
        [
            &POOL_SEED.as_bytes(),
            self.amm_config.as_ref(),
            self.token_mint_0.as_ref(),
            self.token_mint_1.as_ref(),
            self.bump.as_ref(),
        ]
    }

    pub fn key(&self) -> Pubkey {
        Pubkey::create_program_address(&self.seeds(), &crate::id()).unwrap()
    }

    pub fn initialize(
        &mut self,
        bump: u8,
        sqrt_price_x64: u128,
        open_time: u64,
        tick: i32,
        pool_creator: Pubkey,
        token_vault_0: Pubkey,
        token_vault_1: Pubkey,
        amm_config: &Account<AmmConfig>,
        token_mint_0: &InterfaceAccount<Mint>,
        token_mint_1: &InterfaceAccount<Mint>,
        observation_state_key: Pubkey,
    ) -> Result<()> {
        self.bump = [bump];
        self.amm_config = amm_config.key();
        self.owner = pool_creator.key();
        self.token_mint_0 = token_mint_0.key();
        self.token_mint_1 = token_mint_1.key();
        self.mint_decimals_0 = token_mint_0.decimals;
        self.mint_decimals_1 = token_mint_1.decimals;
        self.token_vault_0 = token_vault_0;
        self.token_vault_1 = token_vault_1;
        self.tick_spacing = amm_config.tick_spacing;
        self.liquidity = 0;
        self.sqrt_price_x64 = sqrt_price_x64;
        self.tick_current = tick;
        self.observation_update_duration = OBSERVATION_UPDATE_DURATION_DEFAULT;
        self.observation_index = 0;
        self.reward_infos = [RewardInfo::new(pool_creator); REWARD_NUM];
        self.fee_growth_global_0_x64 = 0;
        self.fee_growth_global_1_x64 = 0;
        self.protocol_fees_token_0 = 0;
        self.protocol_fees_token_1 = 0;
        self.swap_in_amount_token_0 = 0;
        self.swap_out_amount_token_1 = 0;
        self.swap_in_amount_token_1 = 0;
        self.swap_out_amount_token_0 = 0;
        self.status = 0;
        self.padding = [0; 7];
        self.tick_array_bitmap = [0; 16];
        self.total_fees_token_0 = 0;
        self.total_fees_claimed_token_0 = 0;
        self.total_fees_token_1 = 0;
        self.total_fees_claimed_token_1 = 0;
        self.fund_fees_token_0 = 0;
        self.fund_fees_token_1 = 0;
        self.open_time = open_time;
        self.padding1 = [0; 25];
        self.padding2 = [0; 32];
        self.observation_key = observation_state_key;

        Ok(())
    }

    pub fn pool_check_reset(&mut self, sqrt_price_x64: u128, tick: i32) -> Result<()> {
        require!(
            tick >= tick_math::MIN_TICK && tick <= tick_math::MAX_TICK,
            ErrorCode::InvaildTickIndex
        );
        if !U1024(self.tick_array_bitmap).is_zero() {
            return err!(ErrorCode::NotApproved);
        }
        self.sqrt_price_x64 = sqrt_price_x64;
        self.tick_current = tick;
        self.liquidity = 0;
        self.observation_index = 0;
        self.fee_growth_global_0_x64 = 0;
        self.fee_growth_global_1_x64 = 0;
        self.protocol_fees_token_0 = 0;
        self.protocol_fees_token_1 = 0;
        self.swap_in_amount_token_0 = 0;
        self.swap_out_amount_token_1 = 0;
        self.swap_in_amount_token_1 = 0;
        self.swap_out_amount_token_0 = 0;
        self.total_fees_token_0 = 0;
        self.total_fees_claimed_token_0 = 0;
        self.total_fees_token_1 = 0;
        self.total_fees_claimed_token_1 = 0;
        self.reward_infos = [RewardInfo::new(self.owner); REWARD_NUM];
        Ok(())
    }

    pub fn initialize_reward(
        &mut self,
        open_time: u64,
        end_time: u64,
        reward_per_second_x64: u128,
        token_mint: &Pubkey,
        token_vault: &Pubkey,
        authority: &Pubkey,
        operation_state: &OperationState,
    ) -> Result<()> {
        let reward_infos = self.reward_infos;
        let lowest_index = match reward_infos.iter().position(|r| !r.initialized()) {
            Some(lowest_index) => lowest_index,
            None => return Err(ErrorCode::FullRewardInfo.into()),
        };

        if lowest_index >= REWARD_NUM {
            return Err(ErrorCode::FullRewardInfo.into());
        }

        // one of first two reward token must be a vault token and the last reward token must be controled by the admin
        let reward_mints: Vec<Pubkey> = reward_infos
            .into_iter()
            .map(|item| item.token_mint)
            .collect();
        // check init token_mint is not already in use
        require!(
            !reward_mints.contains(token_mint),
            ErrorCode::RewardTokenAlreadyInUse
        );
        let whitelist_mints = operation_state.whitelist_mints.to_vec();
        // The current init token is the penult.
        if lowest_index == REWARD_NUM - 2 {
            // If token_mint_0 or token_mint_1 is not contains in the initialized rewards token,
            // the current init reward token mint must be token_mint_0 or token_mint_1
            if !reward_mints.contains(&self.token_mint_0)
                && !reward_mints.contains(&self.token_mint_1)
            {
                require!(
                    *token_mint == self.token_mint_0
                        || *token_mint == self.token_mint_1
                        || whitelist_mints.contains(token_mint),
                    ErrorCode::ExceptPoolVaultMint
                );
            }
        } else if lowest_index == REWARD_NUM - 1 {
            // the last reward token must be controled by the admin
            require!(
                *authority == crate::admin::id()
                    || operation_state.validate_operation_owner(*authority),
                ErrorCode::NotApproved
            );
        }

        // self.reward_infos[lowest_index].reward_state = RewardState::Initialized as u8;
        self.reward_infos[lowest_index].last_update_time = open_time;
        self.reward_infos[lowest_index].open_time = open_time;
        self.reward_infos[lowest_index].end_time = end_time;
        self.reward_infos[lowest_index].emissions_per_second_x64 = reward_per_second_x64;
        self.reward_infos[lowest_index].token_mint = *token_mint;
        self.reward_infos[lowest_index].token_vault = *token_vault;
        self.reward_infos[lowest_index].authority = *authority;
        #[cfg(feature = "enable-log")]
        msg!(
            "reward_index:{}, reward_infos:{:?}",
            lowest_index,
            self.reward_infos[lowest_index],
        );
        Ok(())
    }

    // Calculates the next global reward growth variables based on the given timestamp.
    // The provided timestamp must be greater than or equal to the last updated timestamp.
    pub fn update_reward_infos(&mut self, curr_timestamp: u64) -> Result<[RewardInfo; REWARD_NUM]> {
        #[cfg(feature = "enable-log")]
        msg!("current block timestamp:{}", curr_timestamp);

        let mut next_reward_infos = self.reward_infos;

        for i in 0..REWARD_NUM {
            let reward_info = &mut next_reward_infos[i];
            if !reward_info.initialized() {
                continue;
            }
            if curr_timestamp <= reward_info.open_time {
                continue;
            }
            let latest_update_timestamp = curr_timestamp.min(reward_info.end_time);

            if self.liquidity != 0 {
                require_gte!(latest_update_timestamp, reward_info.last_update_time);
                let time_delta = latest_update_timestamp
                    .checked_sub(reward_info.last_update_time)
                    .unwrap();

                let reward_growth_delta = U256::from(time_delta)
                    .mul_div_floor(
                        U256::from(reward_info.emissions_per_second_x64),
                        U256::from(self.liquidity),
                    )
                    .unwrap();

                reward_info.reward_growth_global_x64 = reward_info
                    .reward_growth_global_x64
                    .checked_add(reward_growth_delta.as_u128())
                    .unwrap();

                reward_info.reward_total_emissioned = reward_info
                    .reward_total_emissioned
                    .checked_add(
                        U128::from(time_delta)
                            .mul_div_ceil(
                                U128::from(reward_info.emissions_per_second_x64),
                                U128::from(fixed_point_64::Q64),
                            )
                            .unwrap()
                            .as_u64(),
                    )
                    .unwrap();
                #[cfg(feature = "enable-log")]
                msg!(
                    "reward_index:{},latest_update_timestamp:{},reward_info.reward_last_update_time:{},time_delta:{},reward_emission_per_second_x64:{},reward_growth_delta:{},reward_info.reward_growth_global_x64:{}, reward_info.reward_claim:{}",
                    i,
                    latest_update_timestamp,
                    identity(reward_info.last_update_time),
                    time_delta,
                    identity(reward_info.emissions_per_second_x64),
                    reward_growth_delta,
                    identity(reward_info.reward_growth_global_x64),
                    identity(reward_info.reward_claimed)
                );
            }
            reward_info.last_update_time = latest_update_timestamp;
            // update reward state
            if latest_update_timestamp >= reward_info.open_time
                && latest_update_timestamp < reward_info.end_time
            {
                reward_info.reward_state = RewardState::Opening as u8;
            } else if latest_update_timestamp == next_reward_infos[i].end_time {
                next_reward_infos[i].reward_state = RewardState::Ended as u8;
            }
        }
        self.reward_infos = next_reward_infos;
        #[cfg(feature = "enable-log")]
        msg!("update pool reward info, reward_0_total_emissioned:{}, reward_1_total_emissioned:{}, reward_2_total_emissioned:{}, pool.liquidity:{}",
        identity(self.reward_infos[0].reward_total_emissioned),identity(self.reward_infos[1].reward_total_emissioned),identity(self.reward_infos[2].reward_total_emissioned), identity(self.liquidity));
        Ok(next_reward_infos)
    }

    pub fn check_unclaimed_reward(&self, index: usize, reward_amount_owed: u64) -> Result<()> {
        assert!(index < REWARD_NUM);
        let unclaimed_reward = self.reward_infos[index]
            .reward_total_emissioned
            .checked_sub(self.reward_infos[index].reward_claimed)
            .unwrap();
        require_gte!(unclaimed_reward, reward_amount_owed);
        Ok(())
    }

    pub fn add_reward_clamed(&mut self, index: usize, amount: u64) -> Result<()> {
        assert!(index < REWARD_NUM);
        self.reward_infos[index].reward_claimed = self.reward_infos[index]
            .reward_claimed
            .checked_add(amount)
            .unwrap();
        Ok(())
    }

    pub fn get_tick_array_offset(&self, tick_array_start_index: i32) -> Result<usize> {
        require!(
            TickArrayState::check_is_valid_start_index(tick_array_start_index, self.tick_spacing),
            ErrorCode::InvaildTickIndex
        );
        let tick_array_offset_in_bitmap = tick_array_start_index
            / TickArrayState::tick_count(self.tick_spacing)
            + tick_array_bit_map::TICK_ARRAY_BITMAP_SIZE;
        Ok(tick_array_offset_in_bitmap as usize)
    }

    fn flip_tick_array_bit_internal(&mut self, tick_array_start_index: i32) -> Result<()> {
        let tick_array_offset_in_bitmap = self.get_tick_array_offset(tick_array_start_index)?;

        let tick_array_bitmap = U1024(self.tick_array_bitmap);
        let mask = U1024::one() << tick_array_offset_in_bitmap.try_into().unwrap();
        self.tick_array_bitmap = tick_array_bitmap.bitxor(mask).0;
        Ok(())
    }

    pub fn flip_tick_array_bit<'c: 'info, 'info>(
        &mut self,
        tickarray_bitmap_extension: Option<&'c AccountInfo<'info>>,
        tick_array_start_index: i32,
    ) -> Result<()> {
        if self.is_overflow_default_tickarray_bitmap(vec![tick_array_start_index]) {
            require_keys_eq!(
                tickarray_bitmap_extension.unwrap().key(),
                TickArrayBitmapExtension::key(self.key())
            );
            AccountLoader::<TickArrayBitmapExtension>::try_from(
                tickarray_bitmap_extension.unwrap(),
            )?
            .load_mut()?
            .flip_tick_array_bit(tick_array_start_index, self.tick_spacing)
        } else {
            self.flip_tick_array_bit_internal(tick_array_start_index)
        }
    }

    pub fn get_first_initialized_tick_array(
        &self,
        tickarray_bitmap_extension: &Option<TickArrayBitmapExtension>,
        zero_for_one: bool,
    ) -> Result<(bool, i32)> {
        let (is_initialized, start_index) =
            if self.is_overflow_default_tickarray_bitmap(vec![self.tick_current]) {
                tickarray_bitmap_extension
                    .unwrap()
                    .check_tick_array_is_initialized(
                        TickArrayState::get_array_start_index(self.tick_current, self.tick_spacing),
                        self.tick_spacing,
                    )?
            } else {
                check_current_tick_array_is_initialized(
                    U1024(self.tick_array_bitmap),
                    self.tick_current,
                    self.tick_spacing.into(),
                )?
            };
        if is_initialized {
            return Ok((true, start_index));
        }
        match self.next_initialized_tick_array_start_index(
            tickarray_bitmap_extension,
            TickArrayState::get_array_start_index(self.tick_current, self.tick_spacing),
            zero_for_one,
<<<<<<< HEAD
        )? {
            Some(next_start_index) => Ok((false, next_start_index)),
            None => Err(ErrorCode::LiquidityInsufficient.into()),
        }
=======
        )?;
        require!(
            next_start_index.is_some(),
            ErrorCode::InsufficientLiquidityForDirection
        );
        return Ok((false, next_start_index.unwrap()));
>>>>>>> 2eb458df
    }

    pub fn next_initialized_tick_array_start_index(
        &self,
        tickarray_bitmap_extension: &Option<TickArrayBitmapExtension>,
        mut last_tick_array_start_index: i32,
        zero_for_one: bool,
    ) -> Result<Option<i32>> {
        last_tick_array_start_index =
            TickArrayState::get_array_start_index(last_tick_array_start_index, self.tick_spacing);

        loop {
            let (is_found, start_index) =
                tick_array_bit_map::next_initialized_tick_array_start_index(
                    U1024(self.tick_array_bitmap),
                    last_tick_array_start_index,
                    self.tick_spacing,
                    zero_for_one,
                );
            if is_found {
                return Ok(Some(start_index));
            }
            last_tick_array_start_index = start_index;

            let Some(tickarray_bitmap_extension) = tickarray_bitmap_extension else {
                return Err(ErrorCode::MissingTickArrayBitmapExtensionAccount.into());
            };

            let (is_found, start_index) = tickarray_bitmap_extension
                .next_initialized_tick_array_from_one_bitmap(
                    last_tick_array_start_index,
                    self.tick_spacing,
                    zero_for_one,
                )?;
            if is_found {
                return Ok(Some(start_index));
            }
            last_tick_array_start_index = start_index;

            if last_tick_array_start_index < tick_math::MIN_TICK
                || last_tick_array_start_index > tick_math::MAX_TICK
            {
                return Ok(None);
            }
        }
    }

    pub fn set_status(&mut self, status: u8) {
        self.status = status
    }

    pub fn set_status_by_bit(&mut self, bit: PoolStatusBitIndex, flag: PoolStatusBitFlag) {
        let s = u8::from(1) << (bit as u8);
        if flag == PoolStatusBitFlag::Disable {
            self.status = self.status.bitor(s);
        } else {
            let m = u8::from(255).bitxor(s);
            self.status = self.status.bitand(m);
        }
    }

    /// Get status by bit, if it is `noraml` status, return true
    pub fn get_status_by_bit(&self, bit: PoolStatusBitIndex) -> bool {
        let status = u8::from(1) << (bit as u8);
        self.status.bitand(status) == 0
    }

    pub fn is_overflow_default_tickarray_bitmap(&self, tick_indexs: Vec<i32>) -> bool {
        let (min_tick_array_start_index_boundary, max_tick_array_index_boundary) =
            self.tick_array_start_index_range();
        for tick_index in tick_indexs {
            let tick_array_start_index =
                TickArrayState::get_array_start_index(tick_index, self.tick_spacing);
            if tick_array_start_index >= max_tick_array_index_boundary
                || tick_array_start_index < min_tick_array_start_index_boundary
            {
                return true;
            }
        }
        false
    }

    // the range of tick array start index that default tickarray bitmap can represent
    // if tick_spacing = 1, the result range is [-30720, 30720)
    pub fn tick_array_start_index_range(&self) -> (i32, i32) {
        // the range of ticks that default tickarrary can represent
        let mut max_tick_boundary =
            tick_array_bit_map::max_tick_in_tickarray_bitmap(self.tick_spacing);
        let mut min_tick_boundary = -max_tick_boundary;
        if max_tick_boundary > tick_math::MAX_TICK {
            max_tick_boundary =
                TickArrayState::get_array_start_index(tick_math::MAX_TICK, self.tick_spacing);
            // find the next tick array start index
            max_tick_boundary = max_tick_boundary + TickArrayState::tick_count(self.tick_spacing);
        }
        if min_tick_boundary < tick_math::MIN_TICK {
            min_tick_boundary =
                TickArrayState::get_array_start_index(tick_math::MIN_TICK, self.tick_spacing);
        }
        (min_tick_boundary, max_tick_boundary)
    }
}

#[derive(Copy, Clone, AnchorSerialize, AnchorDeserialize, Debug, PartialEq)]
/// State of reward
pub enum RewardState {
    /// Reward not initialized
    Uninitialized,
    /// Reward initialized, but reward time is not start
    Initialized,
    /// Reward in progress
    Opening,
    /// Reward end, reward time expire or
    Ended,
}

#[zero_copy(unsafe)]
#[repr(packed)]
#[derive(Default, Debug, PartialEq, Eq)]
pub struct RewardInfo {
    /// Reward state
    pub reward_state: u8,
    /// Reward open time
    pub open_time: u64,
    /// Reward end time
    pub end_time: u64,
    /// Reward last update time
    pub last_update_time: u64,
    /// Q64.64 number indicates how many tokens per second are earned per unit of liquidity.
    pub emissions_per_second_x64: u128,
    /// The total amount of reward emissioned
    pub reward_total_emissioned: u64,
    /// The total amount of claimed reward
    pub reward_claimed: u64,
    /// Reward token mint.
    pub token_mint: Pubkey,
    /// Reward vault token account.
    pub token_vault: Pubkey,
    /// The owner that has permission to set reward param
    pub authority: Pubkey,
    /// Q64.64 number that tracks the total tokens earned per unit of liquidity since the reward
    /// emissions were turned on.
    pub reward_growth_global_x64: u128,
}

impl RewardInfo {
    pub const LEN: usize = 1 + 8 + 8 + 8 + 16 + 8 + 8 + 32 + 32 + 32 + 16;

    /// Creates a new RewardInfo
    pub fn new(authority: Pubkey) -> Self {
        Self {
            authority,
            ..Default::default()
        }
    }

    /// Returns true if this reward is initialized.
    /// Once initialized, a reward cannot transition back to uninitialized.
    pub fn initialized(&self) -> bool {
        self.token_mint.ne(&Pubkey::default())
    }

    pub fn get_reward_growths(reward_infos: &[RewardInfo; REWARD_NUM]) -> [u128; REWARD_NUM] {
        let mut reward_growths = [0u128; REWARD_NUM];
        for i in 0..REWARD_NUM {
            reward_growths[i] = reward_infos[i].reward_growth_global_x64;
        }
        reward_growths
    }
}

/// Emitted when a pool is created and initialized with a starting price
///
#[event]
#[cfg_attr(feature = "client", derive(Debug))]
pub struct PoolCreatedEvent {
    /// The first token of the pool by address sort order
    #[index]
    pub token_mint_0: Pubkey,

    /// The second token of the pool by address sort order
    #[index]
    pub token_mint_1: Pubkey,

    /// The minimum number of ticks between initialized ticks
    pub tick_spacing: u16,

    /// The address of the created pool
    pub pool_state: Pubkey,

    /// The initial sqrt price of the pool, as a Q64.64
    pub sqrt_price_x64: u128,

    /// The initial tick of the pool, i.e. log base 1.0001 of the starting price of the pool
    pub tick: i32,

    /// Vault of token_0
    pub token_vault_0: Pubkey,
    /// Vault of token_1
    pub token_vault_1: Pubkey,
}

/// Emitted when the collected protocol fees are withdrawn by the factory owner
#[event]
#[cfg_attr(feature = "client", derive(Debug))]
pub struct CollectProtocolFeeEvent {
    /// The pool whose protocol fee is collected
    #[index]
    pub pool_state: Pubkey,

    /// The address that receives the collected token_0 protocol fees
    pub recipient_token_account_0: Pubkey,

    /// The address that receives the collected token_1 protocol fees
    pub recipient_token_account_1: Pubkey,

    /// The amount of token_0 protocol fees that is withdrawn
    pub amount_0: u64,

    /// The amount of token_0 protocol fees that is withdrawn
    pub amount_1: u64,
}

/// Emitted by when a swap is performed for a pool
#[event]
#[cfg_attr(feature = "client", derive(Debug))]
pub struct SwapEvent {
    /// The pool for which token_0 and token_1 were swapped
    #[index]
    pub pool_state: Pubkey,

    /// The address that initiated the swap call, and that received the callback
    #[index]
    pub sender: Pubkey,

    /// The payer token account in zero for one swaps, or the recipient token account
    /// in one for zero swaps
    #[index]
    pub token_account_0: Pubkey,

    /// The payer token account in one for zero swaps, or the recipient token account
    /// in zero for one swaps
    #[index]
    pub token_account_1: Pubkey,

    /// The real delta amount of the token_0 of the pool or user
    pub amount_0: u64,

    /// The transfer fee charged by the withheld_amount of the token_0
    pub transfer_fee_0: u64,

    /// The real delta of the token_1 of the pool or user
    pub amount_1: u64,

    /// The transfer fee charged by the withheld_amount of the token_1
    pub transfer_fee_1: u64,

    /// if true, amount_0 is negtive and amount_1 is positive
    pub zero_for_one: bool,

    /// The sqrt(price) of the pool after the swap, as a Q64.64
    pub sqrt_price_x64: u128,

    /// The liquidity of the pool after the swap
    pub liquidity: u128,

    /// The log base 1.0001 of price of the pool after the swap
    pub tick: i32,
}

/// Emitted pool liquidity change when increase and decrease liquidity
#[event]
#[cfg_attr(feature = "client", derive(Debug))]
pub struct LiquidityChangeEvent {
    /// The pool for swap
    #[index]
    pub pool_state: Pubkey,

    /// The tick of the pool
    pub tick: i32,

    /// The tick lower of position
    pub tick_lower: i32,

    /// The tick lower of position
    pub tick_upper: i32,

    /// The liquidity of the pool before liquidity change
    pub liquidity_before: u128,

    /// The liquidity of the pool after liquidity change
    pub liquidity_after: u128,
}

// /// Emitted when price move in a swap step
// #[event]
// #[cfg_attr(feature = "client", derive(Debug))]
// pub struct PriceChangeEvent {
//     /// The pool for swap
//     #[index]
//     pub pool_state: Pubkey,

//     /// The tick of the pool before price change
//     pub tick_before: i32,

//     /// The tick of the pool after tprice change
//     pub tick_after: i32,

//     /// The sqrt(price) of the pool before price change, as a Q64.64
//     pub sqrt_price_x64_before: u128,

//     /// The sqrt(price) of the pool after price change, as a Q64.64
//     pub sqrt_price_x64_after: u128,

//     /// The liquidity of the pool before price change
//     pub liquidity_before: u128,

//     /// The liquidity of the pool after price change
//     pub liquidity_after: u128,

//     /// The direction of swap
//     pub zero_for_one: bool,
// }

#[cfg(test)]
pub mod pool_test {
    use super::*;
    use std::cell::RefCell;

    pub fn build_pool(
        tick_current: i32,
        tick_spacing: u16,
        sqrt_price_x64: u128,
        liquidity: u128,
    ) -> RefCell<PoolState> {
        let mut new_pool = PoolState::default();
        new_pool.tick_current = tick_current;
        new_pool.tick_spacing = tick_spacing;
        new_pool.sqrt_price_x64 = sqrt_price_x64;
        new_pool.liquidity = liquidity;
        new_pool.token_mint_0 = Pubkey::new_unique();
        new_pool.token_mint_1 = Pubkey::new_unique();
        new_pool.amm_config = Pubkey::new_unique();
        // let mut random = rand::random<u128>();
        new_pool.fee_growth_global_0_x64 = rand::random::<u128>();
        new_pool.fee_growth_global_1_x64 = rand::random::<u128>();
        new_pool.bump = [Pubkey::find_program_address(
            &[
                &POOL_SEED.as_bytes(),
                new_pool.amm_config.as_ref(),
                new_pool.token_mint_0.as_ref(),
                new_pool.token_mint_1.as_ref(),
            ],
            &crate::id(),
        )
        .1];
        RefCell::new(new_pool)
    }

    mod tick_array_bitmap_test {

        use super::*;

        #[test]
        fn get_arrary_start_index_negative() {
            let mut pool_state = PoolState::default();
            pool_state.tick_spacing = 10;
            pool_state.flip_tick_array_bit(None, -600).unwrap();
            assert!(U1024(pool_state.tick_array_bitmap).bit(511) == true);

            pool_state.flip_tick_array_bit(None, -1200).unwrap();
            assert!(U1024(pool_state.tick_array_bitmap).bit(510) == true);

            pool_state.flip_tick_array_bit(None, -1800).unwrap();
            assert!(U1024(pool_state.tick_array_bitmap).bit(509) == true);

            pool_state.flip_tick_array_bit(None, -38400).unwrap();
            assert!(
                U1024(pool_state.tick_array_bitmap)
                    .bit(pool_state.get_tick_array_offset(-38400).unwrap())
                    == true
            );
            pool_state.flip_tick_array_bit(None, -39000).unwrap();
            assert!(
                U1024(pool_state.tick_array_bitmap)
                    .bit(pool_state.get_tick_array_offset(-39000).unwrap())
                    == true
            );
            pool_state.flip_tick_array_bit(None, -307200).unwrap();
            assert!(
                U1024(pool_state.tick_array_bitmap)
                    .bit(pool_state.get_tick_array_offset(-307200).unwrap())
                    == true
            );
        }

        #[test]
        fn get_arrary_start_index_positive() {
            let mut pool_state = PoolState::default();
            pool_state.tick_spacing = 10;
            pool_state.flip_tick_array_bit(None, 0).unwrap();
            assert!(pool_state.get_tick_array_offset(0).unwrap() == 512);
            assert!(
                U1024(pool_state.tick_array_bitmap)
                    .bit(pool_state.get_tick_array_offset(0).unwrap())
                    == true
            );

            pool_state.flip_tick_array_bit(None, 600).unwrap();
            assert!(pool_state.get_tick_array_offset(600).unwrap() == 513);
            assert!(
                U1024(pool_state.tick_array_bitmap)
                    .bit(pool_state.get_tick_array_offset(600).unwrap())
                    == true
            );

            pool_state.flip_tick_array_bit(None, 1200).unwrap();
            assert!(
                U1024(pool_state.tick_array_bitmap)
                    .bit(pool_state.get_tick_array_offset(1200).unwrap())
                    == true
            );

            pool_state.flip_tick_array_bit(None, 38400).unwrap();
            assert!(
                U1024(pool_state.tick_array_bitmap)
                    .bit(pool_state.get_tick_array_offset(38400).unwrap())
                    == true
            );

            pool_state.flip_tick_array_bit(None, 306600).unwrap();
            assert!(pool_state.get_tick_array_offset(306600).unwrap() == 1023);
            assert!(
                U1024(pool_state.tick_array_bitmap)
                    .bit(pool_state.get_tick_array_offset(306600).unwrap())
                    == true
            );
        }

        #[test]
        fn default_tick_array_start_index_range_test() {
            let mut pool_state = PoolState::default();
            pool_state.tick_spacing = 60;
            // -443580 is the min tick can use to open a position when tick_spacing is 60 due to MIN_TICK is -443636
            assert!(pool_state.is_overflow_default_tickarray_bitmap(vec![-443580]) == false);
            // 443580 is the min tick can use to open a position when tick_spacing is 60 due to MAX_TICK is 443636
            assert!(pool_state.is_overflow_default_tickarray_bitmap(vec![443580]) == false);

            pool_state.tick_spacing = 10;
            assert!(pool_state.is_overflow_default_tickarray_bitmap(vec![-307200]) == false);
            assert!(pool_state.is_overflow_default_tickarray_bitmap(vec![-307201]) == true);
            assert!(pool_state.is_overflow_default_tickarray_bitmap(vec![307200]) == true);
            assert!(pool_state.is_overflow_default_tickarray_bitmap(vec![307199]) == false);

            pool_state.tick_spacing = 1;
            assert!(pool_state.is_overflow_default_tickarray_bitmap(vec![-30720]) == false);
            assert!(pool_state.is_overflow_default_tickarray_bitmap(vec![-30721]) == true);
            assert!(pool_state.is_overflow_default_tickarray_bitmap(vec![30720]) == true);
            assert!(pool_state.is_overflow_default_tickarray_bitmap(vec![30719]) == false);
        }
    }

    mod pool_status_test {
        use super::*;

        #[test]
        fn get_set_status_by_bit() {
            let mut pool_state = PoolState::default();
            pool_state.set_status(17); // 00010001
            assert_eq!(
                pool_state.get_status_by_bit(PoolStatusBitIndex::Swap),
                false
            );
            assert_eq!(
                pool_state.get_status_by_bit(PoolStatusBitIndex::OpenPositionOrIncreaseLiquidity),
                false
            );
            assert_eq!(
                pool_state.get_status_by_bit(PoolStatusBitIndex::DecreaseLiquidity),
                true
            );
            assert_eq!(
                pool_state.get_status_by_bit(PoolStatusBitIndex::CollectFee),
                true
            );
            assert_eq!(
                pool_state.get_status_by_bit(PoolStatusBitIndex::CollectReward),
                true
            );

            // disable -> disable, nothing to change
            pool_state.set_status_by_bit(PoolStatusBitIndex::Swap, PoolStatusBitFlag::Disable);
            assert_eq!(
                pool_state.get_status_by_bit(PoolStatusBitIndex::Swap),
                false
            );

            // disable -> enable
            pool_state.set_status_by_bit(PoolStatusBitIndex::Swap, PoolStatusBitFlag::Enable);
            assert_eq!(pool_state.get_status_by_bit(PoolStatusBitIndex::Swap), true);

            // enable -> enable, nothing to change
            pool_state.set_status_by_bit(
                PoolStatusBitIndex::DecreaseLiquidity,
                PoolStatusBitFlag::Enable,
            );
            assert_eq!(
                pool_state.get_status_by_bit(PoolStatusBitIndex::DecreaseLiquidity),
                true
            );
            // enable -> disable
            pool_state.set_status_by_bit(
                PoolStatusBitIndex::DecreaseLiquidity,
                PoolStatusBitFlag::Disable,
            );
            assert_eq!(
                pool_state.get_status_by_bit(PoolStatusBitIndex::DecreaseLiquidity),
                false
            );
        }
    }

    mod update_reward_infos_test {
        use super::*;
        use anchor_lang::prelude::Pubkey;
        use std::convert::identity;
        use std::str::FromStr;

        #[test]
        fn reward_info_test() {
            let pool_state = &mut PoolState::default();
            let operation_state = OperationState {
                bump: 0,
                operation_owners: [Pubkey::default(); OPERATION_SIZE_USIZE],
                whitelist_mints: [Pubkey::default(); WHITE_MINT_SIZE_USIZE],
            };
            pool_state
                .initialize_reward(
                    1665982800,
                    1666069200,
                    10,
                    &Pubkey::from_str("So11111111111111111111111111111111111111112").unwrap(),
                    &Pubkey::default(),
                    &Pubkey::default(),
                    &operation_state,
                )
                .unwrap();

            // before start time, nothing to update
            let mut updated_reward_infos = pool_state.update_reward_infos(1665982700).unwrap();
            assert_eq!(updated_reward_infos[0], pool_state.reward_infos[0]);

            // pool liquidity is 0
            updated_reward_infos = pool_state.update_reward_infos(1665982900).unwrap();
            assert_eq!(
                identity(updated_reward_infos[0].reward_growth_global_x64),
                0
            );

            pool_state.liquidity = 100;
            updated_reward_infos = pool_state.update_reward_infos(1665983000).unwrap();
            assert_eq!(
                identity(updated_reward_infos[0].last_update_time),
                1665983000
            );
            assert_eq!(
                identity(updated_reward_infos[0].reward_growth_global_x64),
                10
            );

            // curr_timestamp grater than reward end time
            updated_reward_infos = pool_state.update_reward_infos(1666069300).unwrap();
            assert_eq!(
                identity(updated_reward_infos[0].last_update_time),
                1666069200
            );
        }
    }

    mod use_tickarray_bitmap_extension_test {

        use std::ops::Deref;

        use super::*;

        use crate::tick_array_bitmap_extension_test::{
            build_tick_array_bitmap_extension_info, BuildExtensionAccountInfo,
        };

        pub fn pool_flip_tick_array_bit_helper<'c: 'info, 'info>(
            pool_state: &mut PoolState,
            tickarray_bitmap_extension: Option<&'c AccountInfo<'info>>,
            init_tick_array_start_indexs: Vec<i32>,
        ) {
            for start_index in init_tick_array_start_indexs {
                pool_state
                    .flip_tick_array_bit(tickarray_bitmap_extension, start_index)
                    .unwrap();
            }
        }

        #[test]
        fn get_first_initialized_tick_array_test() {
            let mut pool_state = PoolState::default();
            pool_state.tick_spacing = 1;
            let tick_spacing = pool_state.tick_spacing as i32;
            pool_state.tick_current = tick_spacing * TICK_ARRAY_SIZE * 511 - 1;

            let param: &mut BuildExtensionAccountInfo = &mut BuildExtensionAccountInfo::default();
            let tick_array_bitmap_extension_info: AccountInfo<'_> =
                build_tick_array_bitmap_extension_info(param);

            pool_flip_tick_array_bit_helper(
                &mut pool_state,
                Some(&tick_array_bitmap_extension_info),
                vec![
                    -tick_spacing * TICK_ARRAY_SIZE * 513, // tick in extension
                    tick_spacing * TICK_ARRAY_SIZE * 511,
                    tick_spacing * TICK_ARRAY_SIZE * 512, // tick in extension
                ],
            );

            let tick_array_bitmap_extension = Some(
                *AccountLoader::<TickArrayBitmapExtension>::try_from(
                    &tick_array_bitmap_extension_info,
                )
                .unwrap()
                .load()
                .unwrap()
                .deref(),
            );

            let (is_first_initilzied, start_index) = pool_state
                .get_first_initialized_tick_array(&tick_array_bitmap_extension, true)
                .unwrap();
            assert!(is_first_initilzied == false);
            assert!(start_index == -tick_spacing * TICK_ARRAY_SIZE * 513);

            let (is_first_initilzied, start_index) = pool_state
                .get_first_initialized_tick_array(&tick_array_bitmap_extension, false)
                .unwrap();
            assert!(is_first_initilzied == false);
            assert!(start_index == tick_spacing * TICK_ARRAY_SIZE * 511);

            pool_state.tick_current = tick_spacing * TICK_ARRAY_SIZE * 511;
            let (is_first_initilzied, start_index) = pool_state
                .get_first_initialized_tick_array(&tick_array_bitmap_extension, true)
                .unwrap();
            assert!(is_first_initilzied == true);
            assert!(start_index == tick_spacing * TICK_ARRAY_SIZE * 511);

            pool_state.tick_current = tick_spacing * TICK_ARRAY_SIZE * 512;
            let (is_first_initilzied, start_index) = pool_state
                .get_first_initialized_tick_array(&tick_array_bitmap_extension, true)
                .unwrap();
            assert!(is_first_initilzied == true);
            assert!(start_index == tick_spacing * TICK_ARRAY_SIZE * 512);
        }

        mod next_initialized_tick_array_start_index_test {

            use super::*;
            #[test]
            fn from_pool_bitmap_to_extension_negative_bitmap() {
                let mut pool_state = PoolState::default();
                pool_state.tick_spacing = 1;
                let tick_spacing = pool_state.tick_spacing as i32;
                pool_state.tick_current = tick_spacing * TICK_ARRAY_SIZE * 511;

                let param: &mut BuildExtensionAccountInfo =
                    &mut BuildExtensionAccountInfo::default();
                let tick_array_bitmap_extension_info: AccountInfo<'_> =
                    build_tick_array_bitmap_extension_info(param);

                pool_flip_tick_array_bit_helper(
                    &mut pool_state,
                    Some(&tick_array_bitmap_extension_info),
                    vec![
                        -tick_spacing * TICK_ARRAY_SIZE * 7394, // max negative tick array start index boundary in extension
                        -tick_spacing * TICK_ARRAY_SIZE * 1000, // tick in extension
                        -tick_spacing * TICK_ARRAY_SIZE * 513,  // tick in extension
                        tick_spacing * TICK_ARRAY_SIZE * 510,   // tick in pool bitmap
                    ],
                );

                let tick_array_bitmap_extension = Some(
                    *AccountLoader::<TickArrayBitmapExtension>::try_from(
                        &tick_array_bitmap_extension_info,
                    )
                    .unwrap()
                    .load()
                    .unwrap()
                    .deref(),
                );

                let start_index = pool_state
                    .next_initialized_tick_array_start_index(
                        &tick_array_bitmap_extension,
                        pool_state.tick_current,
                        true,
                    )
                    .unwrap();
                assert!(start_index.unwrap() == tick_spacing * TICK_ARRAY_SIZE * 510);

                pool_state.tick_current = tick_spacing * TICK_ARRAY_SIZE * 510;
                let start_index = pool_state
                    .next_initialized_tick_array_start_index(
                        &tick_array_bitmap_extension,
                        pool_state.tick_current,
                        true,
                    )
                    .unwrap();
                assert!(start_index.unwrap() == -tick_spacing * TICK_ARRAY_SIZE * 513);

                pool_state.tick_current = -tick_spacing * TICK_ARRAY_SIZE * 513;
                let start_index = pool_state
                    .next_initialized_tick_array_start_index(
                        &tick_array_bitmap_extension,
                        pool_state.tick_current,
                        true,
                    )
                    .unwrap();
                assert!(start_index.unwrap() == -tick_spacing * TICK_ARRAY_SIZE * 1000);

                pool_state.tick_current = -tick_spacing * TICK_ARRAY_SIZE * 7393;
                let start_index = pool_state
                    .next_initialized_tick_array_start_index(
                        &tick_array_bitmap_extension,
                        pool_state.tick_current,
                        true,
                    )
                    .unwrap();
                assert!(start_index.unwrap() == -tick_spacing * TICK_ARRAY_SIZE * 7394);

                pool_state.tick_current = -tick_spacing * TICK_ARRAY_SIZE * 7394;
                let start_index = pool_state
                    .next_initialized_tick_array_start_index(
                        &tick_array_bitmap_extension,
                        pool_state.tick_current,
                        true,
                    )
                    .unwrap();
                assert!(start_index.is_none() == true);
            }

            #[test]
            fn from_pool_bitmap_to_extension_positive_bitmap() {
                let mut pool_state = PoolState::default();
                pool_state.tick_spacing = 1;
                let tick_spacing = pool_state.tick_spacing as i32;
                pool_state.tick_current = 0;

                let param: &mut BuildExtensionAccountInfo =
                    &mut BuildExtensionAccountInfo::default();
                let tick_array_bitmap_extension_info: AccountInfo<'_> =
                    build_tick_array_bitmap_extension_info(param);

                pool_flip_tick_array_bit_helper(
                    &mut pool_state,
                    Some(&tick_array_bitmap_extension_info),
                    vec![
                        tick_spacing * TICK_ARRAY_SIZE * 510,  // tick in pool bitmap
                        tick_spacing * TICK_ARRAY_SIZE * 511,  // tick in pool bitmap
                        tick_spacing * TICK_ARRAY_SIZE * 512,  // tick in extension boundary
                        tick_spacing * TICK_ARRAY_SIZE * 7393, // max positvie tick array start index boundary in extension
                    ],
                );

                let tick_array_bitmap_extension = Some(
                    *AccountLoader::<TickArrayBitmapExtension>::try_from(
                        &tick_array_bitmap_extension_info,
                    )
                    .unwrap()
                    .load()
                    .unwrap()
                    .deref(),
                );

                let start_index = pool_state
                    .next_initialized_tick_array_start_index(
                        &tick_array_bitmap_extension,
                        pool_state.tick_current,
                        false,
                    )
                    .unwrap();
                assert!(start_index.unwrap() == tick_spacing * TICK_ARRAY_SIZE * 510);

                pool_state.tick_current = tick_spacing * TICK_ARRAY_SIZE * 510;
                let start_index = pool_state
                    .next_initialized_tick_array_start_index(
                        &tick_array_bitmap_extension,
                        pool_state.tick_current,
                        false,
                    )
                    .unwrap();
                assert!(start_index.unwrap() == tick_spacing * TICK_ARRAY_SIZE * 511);

                pool_state.tick_current = tick_spacing * TICK_ARRAY_SIZE * 511;
                let start_index = pool_state
                    .next_initialized_tick_array_start_index(
                        &tick_array_bitmap_extension,
                        pool_state.tick_current,
                        false,
                    )
                    .unwrap();
                assert!(start_index.unwrap() == tick_spacing * TICK_ARRAY_SIZE * 512);

                pool_state.tick_current = tick_spacing * TICK_ARRAY_SIZE * 7393;
                let start_index = pool_state
                    .next_initialized_tick_array_start_index(
                        &tick_array_bitmap_extension,
                        pool_state.tick_current,
                        false,
                    )
                    .unwrap();
                assert!(start_index.is_none() == true);
            }

            #[test]
            fn from_extension_negative_bitmap_to_extension_positive_bitmap() {
                let mut pool_state = PoolState::default();
                pool_state.tick_spacing = 1;
                let tick_spacing = pool_state.tick_spacing as i32;
                pool_state.tick_current = -tick_spacing * TICK_ARRAY_SIZE * 999;

                let param: &mut BuildExtensionAccountInfo =
                    &mut BuildExtensionAccountInfo::default();
                let tick_array_bitmap_extension_info: AccountInfo<'_> =
                    build_tick_array_bitmap_extension_info(param);

                pool_flip_tick_array_bit_helper(
                    &mut pool_state,
                    Some(&tick_array_bitmap_extension_info),
                    vec![
                        -tick_spacing * TICK_ARRAY_SIZE * 1000, // tick in extension
                        tick_spacing * TICK_ARRAY_SIZE * 512,   // tick in extension boundary
                        tick_spacing * TICK_ARRAY_SIZE * 1000,  // tick in extension
                    ],
                );

                let tick_array_bitmap_extension = Some(
                    *AccountLoader::<TickArrayBitmapExtension>::try_from(
                        &tick_array_bitmap_extension_info,
                    )
                    .unwrap()
                    .load()
                    .unwrap()
                    .deref(),
                );

                let start_index = pool_state
                    .next_initialized_tick_array_start_index(
                        &tick_array_bitmap_extension,
                        pool_state.tick_current,
                        false,
                    )
                    .unwrap();
                assert!(start_index.unwrap() == tick_spacing * TICK_ARRAY_SIZE * 512);
            }

            #[test]
            fn from_extension_positive_bitmap_to_extension_negative_bitmap() {
                let mut pool_state = PoolState::default();
                pool_state.tick_spacing = 1;
                let tick_spacing = pool_state.tick_spacing as i32;
                pool_state.tick_current = tick_spacing * TICK_ARRAY_SIZE * 999;

                let param: &mut BuildExtensionAccountInfo =
                    &mut BuildExtensionAccountInfo::default();
                let tick_array_bitmap_extension_info: AccountInfo<'_> =
                    build_tick_array_bitmap_extension_info(param);

                pool_flip_tick_array_bit_helper(
                    &mut pool_state,
                    Some(&tick_array_bitmap_extension_info),
                    vec![
                        -tick_spacing * TICK_ARRAY_SIZE * 1000, // tick in extension
                        -tick_spacing * TICK_ARRAY_SIZE * 513,  // tick in extension
                        tick_spacing * TICK_ARRAY_SIZE * 1000,  // tick in extension
                    ],
                );

                let tick_array_bitmap_extension = Some(
                    *AccountLoader::<TickArrayBitmapExtension>::try_from(
                        &tick_array_bitmap_extension_info,
                    )
                    .unwrap()
                    .load()
                    .unwrap()
                    .deref(),
                );

                let start_index = pool_state
                    .next_initialized_tick_array_start_index(
                        &tick_array_bitmap_extension,
                        pool_state.tick_current,
                        true,
                    )
                    .unwrap();
                assert!(start_index.unwrap() == -tick_spacing * TICK_ARRAY_SIZE * 513);
            }

            #[test]
            fn no_initialized_tick_array() {
                let mut pool_state = PoolState::default();
                pool_state.tick_spacing = 1;
                pool_state.tick_current = 0;

                let param: &mut BuildExtensionAccountInfo =
                    &mut BuildExtensionAccountInfo::default();
                let tick_array_bitmap_extension_info: AccountInfo<'_> =
                    build_tick_array_bitmap_extension_info(param);

                pool_flip_tick_array_bit_helper(
                    &mut pool_state,
                    Some(&tick_array_bitmap_extension_info),
                    vec![],
                );

                let tick_array_bitmap_extension = Some(
                    *AccountLoader::<TickArrayBitmapExtension>::try_from(
                        &tick_array_bitmap_extension_info,
                    )
                    .unwrap()
                    .load()
                    .unwrap()
                    .deref(),
                );

                let start_index = pool_state
                    .next_initialized_tick_array_start_index(
                        &tick_array_bitmap_extension,
                        pool_state.tick_current,
                        true,
                    )
                    .unwrap();
                assert!(start_index.is_none());

                let start_index = pool_state
                    .next_initialized_tick_array_start_index(
                        &tick_array_bitmap_extension,
                        pool_state.tick_current,
                        false,
                    )
                    .unwrap();
                assert!(start_index.is_none());
            }

            #[test]
            fn min_tick_max_tick_initialized_test() {
                let mut pool_state = PoolState::default();
                pool_state.tick_spacing = 1;
                pool_state.tick_current = 0;
                let tick_spacing = pool_state.tick_spacing as i32;

                let param: &mut BuildExtensionAccountInfo =
                    &mut BuildExtensionAccountInfo::default();
                let tick_array_bitmap_extension_info: AccountInfo<'_> =
                    build_tick_array_bitmap_extension_info(param);

                pool_flip_tick_array_bit_helper(
                    &mut pool_state,
                    Some(&tick_array_bitmap_extension_info),
                    vec![
                        -tick_spacing * TICK_ARRAY_SIZE * 7394, // The tickarray where min_tick(-443636) is located
                        tick_spacing * TICK_ARRAY_SIZE * 7393, // The tickarray where max_tick(443636) is located
                    ],
                );

                let tick_array_bitmap_extension = Some(
                    *AccountLoader::<TickArrayBitmapExtension>::try_from(
                        &tick_array_bitmap_extension_info,
                    )
                    .unwrap()
                    .load()
                    .unwrap()
                    .deref(),
                );

                let start_index = pool_state
                    .next_initialized_tick_array_start_index(
                        &tick_array_bitmap_extension,
                        -tick_spacing * TICK_ARRAY_SIZE * 7394,
                        false,
                    )
                    .unwrap();
                assert!(start_index.unwrap() == tick_spacing * TICK_ARRAY_SIZE * 7393);
            }
        }
    }
}<|MERGE_RESOLUTION|>--- conflicted
+++ resolved
@@ -495,19 +495,10 @@
             tickarray_bitmap_extension,
             TickArrayState::get_array_start_index(self.tick_current, self.tick_spacing),
             zero_for_one,
-<<<<<<< HEAD
         )? {
             Some(next_start_index) => Ok((false, next_start_index)),
             None => Err(ErrorCode::LiquidityInsufficient.into()),
         }
-=======
-        )?;
-        require!(
-            next_start_index.is_some(),
-            ErrorCode::InsufficientLiquidityForDirection
-        );
-        return Ok((false, next_start_index.unwrap()));
->>>>>>> 2eb458df
     }
 
     pub fn next_initialized_tick_array_start_index(
