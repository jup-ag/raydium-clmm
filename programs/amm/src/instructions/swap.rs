--- conflicted
+++ resolved
@@ -210,18 +210,8 @@
         pool_state.tick_current = state.tick;
     }
     // update the previous price to the observation
-    let next_observation_index = observation_state
-        .update_check(
-            block_timestamp,
-            pool_state.sqrt_price_x64,
-            pool_state.observation_index,
-            pool_state.observation_update_duration.into(),
-        )
-        .unwrap();
-    match next_observation_index {
-        Option::Some(index) => pool_state.observation_index = index,
-        Option::None => {}
-    }
+    observation_state.update(block_timestamp, pool_state.tick_current);
+
     pool_state.sqrt_price_x64 = state.sqrt_price_x64;
 
     if liquidity_start != state.liquidity {
@@ -342,10 +332,6 @@
     // continue swapping as long as we haven't used the entire input/output and haven't
     // reached the price limit
     while state.amount_specified_remaining != 0 && state.sqrt_price_x64 != sqrt_price_limit_x64 {
-        // println!(
-        //     "state.amount_specified_remaining:{}",
-        //     state.amount_specified_remaining
-        // );
         #[cfg(feature = "enable-log")]
         msg!(
             "while begin, is_base_input:{},fee_growth_global_x32:{}, state_sqrt_price_x64:{}, state_tick:{},state_liquidity:{},state.protocol_fee:{}, protocol_fee_rate:{}",
@@ -464,13 +450,7 @@
             amm_config.trade_fee_rate,
             is_base_input,
             zero_for_one,
-<<<<<<< HEAD
-        )
-        .ok_or(ErrorCode::InvalidComputation)?;
-=======
-            block_timestamp,
         )?;
->>>>>>> 0059ce4b
         #[cfg(feature = "enable-log")]
         msg!("{:#?}", swap_step);
         state.sqrt_price_x64 = swap_step.sqrt_price_next_x64;
@@ -491,24 +471,11 @@
             state.amount_specified_remaining = state
                 .amount_specified_remaining
                 .checked_sub(step.amount_out)
-<<<<<<< HEAD
                 .ok_or(ErrorCode::InvalidComputation)?;
             state.amount_calculated = state
                 .amount_calculated
                 .checked_add(step.amount_in + step.fee_amount)
                 .ok_or(ErrorCode::InvalidComputation)?;
-=======
-                .unwrap();
-
-            let step_amount_calculate = step
-                .amount_in
-                .checked_add(step.fee_amount)
-                .ok_or(ErrorCode::CalculateOverflow)?;
-            state.amount_calculated = state
-                .amount_calculated
-                .checked_add(step_amount_calculate)
-                .ok_or(ErrorCode::CalculateOverflow)?;
->>>>>>> 0059ce4b
         }
 
         let step_fee_amount = step.fee_amount;
@@ -630,21 +597,6 @@
         //     zero_for_one,
         // });
     }
-<<<<<<< HEAD
-=======
-    // update tick
-    if state.tick != pool_state.tick_current {
-        pool_state.tick_current = state.tick;
-    }
-    // update the previous price to the observation
-    observation_state.update(block_timestamp, pool_state.tick_current);
-
-    pool_state.sqrt_price_x64 = state.sqrt_price_x64;
-
-    if liquidity_start != state.liquidity {
-        pool_state.liquidity = state.liquidity;
-    }
->>>>>>> 0059ce4b
 
     let (amount_0, amount_1) = if zero_for_one == is_base_input {
         (
@@ -960,226 +912,6 @@
         (amm_config, pool_state, tick_array_states, observation_state)
     }
 
-    pub struct OpenPositionParam {
-        pub amount_0: u64,
-        pub amount_1: u64,
-        // pub liquidity: u128,
-        pub tick_lower: i32,
-        pub tick_upper: i32,
-    }
-
-    fn setup_swap_test<'info>(
-        start_tick: i32,
-        tick_spacing: u16,
-        position_params: Vec<OpenPositionParam>,
-        zero_for_one: bool,
-    ) -> (
-        AmmConfig,
-        RefCell<PoolState>,
-        VecDeque<RefCell<TickArrayState>>,
-        RefCell<ObservationState>,
-        TickArrayBitmapExtension,
-        u64,
-        u64,
-    ) {
-        let amm_config = AmmConfig {
-            trade_fee_rate: 1000,
-            tick_spacing,
-            ..Default::default()
-        };
-
-        let pool_state_refcel = build_pool(
-            start_tick,
-            tick_spacing,
-            tick_math::get_sqrt_price_at_tick(start_tick).unwrap(),
-            0,
-        );
-
-        let observation_state = RefCell::new(ObservationState::default());
-
-        let param = &mut BuildExtensionAccountInfo::default();
-        param.key = Pubkey::find_program_address(
-            &[
-                POOL_TICK_ARRAY_BITMAP_SEED.as_bytes(),
-                pool_state_refcel.borrow().key().as_ref(),
-            ],
-            &crate::id(),
-        )
-        .0;
-        let bitmap_extension = build_tick_array_bitmap_extension_info(param);
-        let mut tick_array_states: VecDeque<RefCell<TickArrayState>> = VecDeque::new();
-        let mut sum_amount_0: u64 = 0;
-        let mut sum_amount_1: u64 = 0;
-        {
-            let mut pool_state = pool_state_refcel.borrow_mut();
-            observation_state.borrow_mut().pool_id = pool_state.key();
-
-            let mut tick_array_map = HashMap::new();
-
-            for position_param in position_params {
-                let liquidity = liquidity_math::get_liquidity_from_amounts(
-                    pool_state.sqrt_price_x64,
-                    tick_math::get_sqrt_price_at_tick(position_param.tick_lower).unwrap(),
-                    tick_math::get_sqrt_price_at_tick(position_param.tick_upper).unwrap(),
-                    position_param.amount_0,
-                    position_param.amount_1,
-                );
-
-                let (amount_0, amount_1) = get_delta_amounts_signed(
-                    start_tick,
-                    tick_math::get_sqrt_price_at_tick(start_tick).unwrap(),
-                    position_param.tick_lower,
-                    position_param.tick_upper,
-                    liquidity as i128,
-                )
-                .unwrap();
-                sum_amount_0 += amount_0;
-                sum_amount_1 += amount_1;
-                let tick_array_lower_start_index =
-                    TickArrayState::get_array_start_index(position_param.tick_lower, tick_spacing);
-
-                if !tick_array_map.contains_key(&tick_array_lower_start_index) {
-                    let mut tick_array_refcel = build_tick_array_with_tick_states(
-                        pool_state.key(),
-                        tick_array_lower_start_index,
-                        tick_spacing,
-                        vec![],
-                    );
-                    let tick_array_lower = tick_array_refcel.get_mut();
-
-                    let tick_lower = tick_array_lower
-                        .get_tick_state_mut(position_param.tick_lower, tick_spacing)
-                        .unwrap();
-                    tick_lower.tick = position_param.tick_lower;
-                    tick_lower
-                        .update(
-                            pool_state.tick_current,
-                            i128::try_from(liquidity).unwrap(),
-                            0,
-                            0,
-                            false,
-                            &[RewardInfo::default(); 3],
-                        )
-                        .unwrap();
-
-                    tick_array_map.insert(tick_array_lower_start_index, tick_array_refcel);
-                } else {
-                    let tick_array_lower = tick_array_map
-                        .get_mut(&tick_array_lower_start_index)
-                        .unwrap();
-                    let mut tick_array_lower_borrow_mut = tick_array_lower.borrow_mut();
-                    let tick_lower = tick_array_lower_borrow_mut
-                        .get_tick_state_mut(position_param.tick_lower, tick_spacing)
-                        .unwrap();
-
-                    tick_lower
-                        .update(
-                            pool_state.tick_current,
-                            i128::try_from(liquidity).unwrap(),
-                            0,
-                            0,
-                            false,
-                            &[RewardInfo::default(); 3],
-                        )
-                        .unwrap();
-                }
-                let tick_array_upper_start_index =
-                    TickArrayState::get_array_start_index(position_param.tick_upper, tick_spacing);
-                if !tick_array_map.contains_key(&tick_array_upper_start_index) {
-                    let mut tick_array_refcel = build_tick_array_with_tick_states(
-                        pool_state.key(),
-                        tick_array_upper_start_index,
-                        tick_spacing,
-                        vec![],
-                    );
-                    let tick_array_upper = tick_array_refcel.get_mut();
-
-                    let tick_upper = tick_array_upper
-                        .get_tick_state_mut(position_param.tick_upper, tick_spacing)
-                        .unwrap();
-                    tick_upper.tick = position_param.tick_upper;
-
-                    tick_upper
-                        .update(
-                            pool_state.tick_current,
-                            i128::try_from(liquidity).unwrap(),
-                            0,
-                            0,
-                            true,
-                            &[RewardInfo::default(); 3],
-                        )
-                        .unwrap();
-
-                    tick_array_map.insert(tick_array_upper_start_index, tick_array_refcel);
-                } else {
-                    let tick_array_upper = tick_array_map
-                        .get_mut(&tick_array_upper_start_index)
-                        .unwrap();
-
-                    let mut tick_array_upperr_borrow_mut = tick_array_upper.borrow_mut();
-                    let tick_upper = tick_array_upperr_borrow_mut
-                        .get_tick_state_mut(position_param.tick_upper, tick_spacing)
-                        .unwrap();
-
-                    tick_upper
-                        .update(
-                            pool_state.tick_current,
-                            i128::try_from(liquidity).unwrap(),
-                            0,
-                            0,
-                            true,
-                            &[RewardInfo::default(); 3],
-                        )
-                        .unwrap();
-                }
-                if pool_state.tick_current >= position_param.tick_lower
-                    && pool_state.tick_current < position_param.tick_upper
-                {
-                    pool_state.liquidity = liquidity_math::add_delta(
-                        pool_state.liquidity,
-                        i128::try_from(liquidity).unwrap(),
-                    )
-                    .unwrap();
-                }
-            }
-            for (tickarray_start_index, tick_array_info) in tick_array_map {
-                tick_array_states.push_back(tick_array_info);
-                pool_state
-                    .flip_tick_array_bit(Some(&bitmap_extension), tickarray_start_index)
-                    .unwrap();
-            }
-
-            use std::convert::identity;
-            if zero_for_one {
-                tick_array_states.make_contiguous().sort_by(|a, b| {
-                    identity(b.borrow().start_tick_index)
-                        .cmp(&identity(a.borrow().start_tick_index))
-                });
-            } else {
-                tick_array_states.make_contiguous().sort_by(|a, b| {
-                    identity(a.borrow().start_tick_index)
-                        .cmp(&identity(b.borrow().start_tick_index))
-                });
-            }
-        }
-        let bitmap_extension_state =
-            *AccountLoader::<TickArrayBitmapExtension>::try_from(&bitmap_extension)
-                .unwrap()
-                .load()
-                .unwrap()
-                .deref();
-
-        (
-            amm_config,
-            pool_state_refcel,
-            tick_array_states,
-            observation_state,
-            bitmap_extension_state,
-            sum_amount_0,
-            sum_amount_1,
-        )
-    }
-
     #[cfg(test)]
     mod cross_tick_array_test {
         use super::*;
