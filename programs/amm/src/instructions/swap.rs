use crate::error::ErrorCode;
use crate::libraries::{
    big_num::U128, fixed_point_64, full_math::MulDiv, liquidity_math, swap_math, tick_math,
};
use crate::states::*;
use crate::util::*;
use anchor_lang::prelude::*;
use anchor_spl::token::Token;
use anchor_spl::token_interface::TokenAccount;
use std::cell::RefMut;
use std::collections::VecDeque;
#[cfg(feature = "enable-log")]
use std::convert::identity;
use std::ops::{Deref, Neg};

#[derive(Accounts)]
pub struct SwapSingle<'info> {
    /// The user performing the swap
    pub payer: Signer<'info>,

    /// The factory state to read protocol fees
    #[account(address = pool_state.load()?.amm_config)]
    pub amm_config: Box<Account<'info, AmmConfig>>,

    /// The program account of the pool in which the swap will be performed
    #[account(mut)]
    pub pool_state: AccountLoader<'info, PoolState>,

    /// The user token account for input token
    #[account(
        mut,
        token::token_program = token_program,
    )]
    pub input_token_account: Box<InterfaceAccount<'info, TokenAccount>>,

    /// The user token account for output token
    #[account(
        mut,
        token::token_program = token_program,
    )]
    pub output_token_account: Box<InterfaceAccount<'info, TokenAccount>>,

    /// The vault token account for input token
    #[account(
        mut,
        token::token_program = token_program,
    )]
    pub input_vault: Box<InterfaceAccount<'info, TokenAccount>>,

    /// The vault token account for output token
    #[account(
        mut,
        token::token_program = token_program,
    )]
    pub output_vault: Box<InterfaceAccount<'info, TokenAccount>>,

    /// The program account for the most recent oracle observation
    #[account(mut, address = pool_state.load()?.observation_key)]
    pub observation_state: AccountLoader<'info, ObservationState>,

    /// SPL program for token transfers
    pub token_program: Program<'info, Token>,

    #[account(mut, constraint = tick_array.load()?.pool_id == pool_state.key())]
    pub tick_array: AccountLoader<'info, TickArrayState>,
}

pub struct SwapAccounts<'b, 'info> {
    /// The user performing the swap
    pub signer: Signer<'info>,

    /// The user token account for input token
    pub input_token_account: Box<InterfaceAccount<'info, TokenAccount>>,

    /// The user token account for output token
    pub output_token_account: Box<InterfaceAccount<'info, TokenAccount>>,

    /// The vault token account for input token
    pub input_vault: Box<InterfaceAccount<'info, TokenAccount>>,

    /// The vault token account for output token
    pub output_vault: Box<InterfaceAccount<'info, TokenAccount>>,

    /// SPL program for token transfers
    pub token_program: Program<'info, Token>,

    /// The factory state to read protocol fees
    pub amm_config: &'b Box<Account<'info, AmmConfig>>,

    /// The program account of the pool in which the swap will be performed
    pub pool_state: &'b mut AccountLoader<'info, PoolState>,

    /// The tick_array account of current or next initialized
    pub tick_array_state: &'b mut AccountLoader<'info, TickArrayState>,

    /// The program account for the oracle observation
    pub observation_state: &'b mut AccountLoader<'info, ObservationState>,
}

// the top level state of the swap, the results of which are recorded in storage at the end
#[derive(Debug)]
pub struct SwapState {
    // the amount remaining to be swapped in/out of the input/output asset
    pub amount_specified_remaining: u64,
    // the amount already swapped out/in of the output/input asset
    pub amount_calculated: u64,
    // current sqrt(price)
    pub sqrt_price_x64: u128,
    // the tick associated with the current price
    pub tick: i32,
    // the global fee growth of the input token
    pub fee_growth_global_x64: u128,
    // the global fee of the input token
    pub fee_amount: u64,
    // amount of input token paid as protocol fee
    pub protocol_fee: u64,
    // amount of input token paid as fund fee
    pub fund_fee: u64,
    // the current liquidity in range
    pub liquidity: u128,
}

#[derive(Default)]
struct StepComputations {
    // the price at the beginning of the step
    sqrt_price_start_x64: u128,
    // the next tick to swap to from the current tick in the swap direction
    tick_next: i32,
    // whether tick_next is initialized or not
    initialized: bool,
    // sqrt(price) for the next tick (1/0)
    sqrt_price_next_x64: u128,
    // how much is being swapped in in this step
    amount_in: u64,
    // how much is being swapped out
    amount_out: u64,
    // how much fee is being paid in
    fee_amount: u64,
}

pub fn swap_internal<'b, 'info>(
    amm_config: &AmmConfig,
    pool_state: &mut RefMut<PoolState>,
    tick_array_states: &mut VecDeque<RefMut<TickArrayState>>,
    observation_state: &mut RefMut<ObservationState>,
    tickarray_bitmap_extension: &Option<TickArrayBitmapExtension>,
    amount_specified: u64,
    sqrt_price_limit_x64: u128,
    zero_for_one: bool,
    is_base_input: bool,
    block_timestamp: u32,
) -> Result<(u64, u64)> {
    require!(amount_specified != 0, ErrorCode::InvaildSwapAmountSpecified);
    if !pool_state.get_status_by_bit(PoolStatusBitIndex::Swap) {
        return err!(ErrorCode::NotApproved);
    }
    require!(
        if zero_for_one {
            sqrt_price_limit_x64 < pool_state.sqrt_price_x64
                && sqrt_price_limit_x64 > tick_math::MIN_SQRT_PRICE_X64
        } else {
            sqrt_price_limit_x64 > pool_state.sqrt_price_x64
                && sqrt_price_limit_x64 < tick_math::MAX_SQRT_PRICE_X64
        },
        ErrorCode::SqrtPriceLimitOverflow
    );

    let liquidity_start = pool_state.liquidity;

    let updated_reward_infos = pool_state.update_reward_infos(block_timestamp as u64)?;

    let mut state = SwapState {
        amount_specified_remaining: amount_specified,
        amount_calculated: 0,
        sqrt_price_x64: pool_state.sqrt_price_x64,
        tick: pool_state.tick_current,
        fee_growth_global_x64: if zero_for_one {
            pool_state.fee_growth_global_0_x64
        } else {
            pool_state.fee_growth_global_1_x64
        },
        fee_amount: 0,
        protocol_fee: 0,
        fund_fee: 0,
        liquidity: liquidity_start,
    };

    // check observation account is owned by the pool
<<<<<<< HEAD
    require_keys_eq!(observation_state.pool_id, pool_state.key());
=======

    // To prevent having to change all the outer code, we only care about swap_on_swap_state
    let tick_array_state_refs: VecDeque<_> = tick_array_states
        .iter()
        .map(|ref_mut| ref_mut.deref())
        .collect();
    let (state, amount_0, amount_1) = swap_on_swap_state(
        &amm_config,
        &pool_state,
        &updated_reward_infos,
        state,
        tick_array_state_refs,
        tickarray_bitmap_extension,
        amount_specified,
        sqrt_price_limit_x64,
        zero_for_one,
        is_base_input,
    )?;

    // update tick
    if state.tick != pool_state.tick_current {
        pool_state.tick_current = state.tick;
    }
    // update the previous price to the observation
    let next_observation_index = observation_state
        .update_check(
            block_timestamp,
            pool_state.sqrt_price_x64,
            pool_state.observation_index,
            pool_state.observation_update_duration.into(),
        )
        .unwrap();
    match next_observation_index {
        Option::Some(index) => pool_state.observation_index = index,
        Option::None => {}
    }
    pool_state.sqrt_price_x64 = state.sqrt_price_x64;

    if liquidity_start != state.liquidity {
        pool_state.liquidity = state.liquidity;
    }

    if zero_for_one {
        pool_state.fee_growth_global_0_x64 = state.fee_growth_global_x64;
        pool_state.total_fees_token_0 = pool_state
            .total_fees_token_0
            .checked_add(state.fee_amount)
            .unwrap();

        if state.protocol_fee > 0 {
            pool_state.protocol_fees_token_0 = pool_state
                .protocol_fees_token_0
                .checked_add(state.protocol_fee)
                .unwrap();
        }
        if state.fund_fee > 0 {
            pool_state.fund_fees_token_0 = pool_state
                .fund_fees_token_0
                .checked_add(state.fund_fee)
                .unwrap();
        }
        pool_state.swap_in_amount_token_0 = pool_state
            .swap_in_amount_token_0
            .checked_add(u128::from(amount_0))
            .unwrap();
        pool_state.swap_out_amount_token_1 = pool_state
            .swap_out_amount_token_1
            .checked_add(u128::from(amount_1))
            .unwrap();
    } else {
        pool_state.fee_growth_global_1_x64 = state.fee_growth_global_x64;
        pool_state.total_fees_token_1 = pool_state
            .total_fees_token_1
            .checked_add(state.fee_amount)
            .unwrap();

        if state.protocol_fee > 0 {
            pool_state.protocol_fees_token_1 = pool_state
                .protocol_fees_token_1
                .checked_add(state.protocol_fee)
                .unwrap();
        }
        if state.fund_fee > 0 {
            pool_state.fund_fees_token_1 = pool_state
                .fund_fees_token_1
                .checked_add(state.fund_fee)
                .unwrap();
        }
        pool_state.swap_in_amount_token_1 = pool_state
            .swap_in_amount_token_1
            .checked_add(u128::from(amount_1))
            .unwrap();
        pool_state.swap_out_amount_token_0 = pool_state
            .swap_out_amount_token_0
            .checked_add(u128::from(amount_0))
            .unwrap();
    }

    Ok((amount_0, amount_1))
}

/// Attempts to extract the quoting logic
pub fn swap_on_swap_state(
    amm_config: &AmmConfig,
    pool_state: &PoolState,
    updated_reward_infos: &[RewardInfo; REWARD_NUM],
    mut state: SwapState,
    mut tick_array_states: VecDeque<&TickArrayState>,
    tickarray_bitmap_extension: &Option<TickArrayBitmapExtension>,
    amount_specified: u64,
    sqrt_price_limit_x64: u128,
    zero_for_one: bool,
    is_base_input: bool,
) -> Result<(SwapState, u64, u64)> {
    let mut tick_array_current = tick_array_states
        .pop_front()
        .ok_or(ErrorCode::InsufficientTickArrayStates)?;
    // check tick_array account is owned by the pool
    // require_keys_eq!(tick_array_current.pool_id, pool_state.key());
>>>>>>> b264c3f1

    let (mut is_match_pool_current_tick_array, first_vaild_tick_array_start_index) =
        pool_state.get_first_initialized_tick_array(&tickarray_bitmap_extension, zero_for_one)?;
    let mut current_vaild_tick_array_start_index = first_vaild_tick_array_start_index;

    let expected_first_tick_array_address = Pubkey::find_program_address(
        &[
            TICK_ARRAY_SEED.as_bytes(),
            pool_state.key().as_ref(),
            &current_vaild_tick_array_start_index.to_be_bytes(),
        ],
        &crate::id(),
    )
    .0;

    let mut tick_array_current = tick_array_states.pop_front().unwrap();
    for _ in 0..tick_array_states.len() {
        // check tick_array account is owned by the pool
        require_keys_eq!(tick_array_current.pool_id, pool_state.key());
        if tick_array_current.key() == expected_first_tick_array_address {
            break;
        }
        tick_array_current = tick_array_states
            .pop_front()
            .ok_or(ErrorCode::NotEnoughTickArrayAccount)?;
    }
    // check first tick array account is correct
    require_keys_eq!(
        tick_array_current.key(),
        expected_first_tick_array_address,
        ErrorCode::InvalidFirstTickArrayAccount
    );

    // continue swapping as long as we haven't used the entire input/output and haven't
    // reached the price limit
    while state.amount_specified_remaining != 0 && state.sqrt_price_x64 != sqrt_price_limit_x64 {
        #[cfg(feature = "enable-log")]
        msg!(
            "while begin, is_base_input:{},fee_growth_global_x32:{}, state_sqrt_price_x64:{}, state_tick:{},state_liquidity:{},state.protocol_fee:{}, protocol_fee_rate:{}",
            is_base_input,
            state.fee_growth_global_x64,
            state.sqrt_price_x64,
            state.tick,
            state.liquidity,
            state.protocol_fee,
            amm_config.protocol_fee_rate
        );
        // Save these three pieces of information for PriceChangeEvent
        // let tick_before = state.tick;
        // let sqrt_price_x64_before = state.sqrt_price_x64;
        // let liquidity_before = state.liquidity;

        let mut step = StepComputations::default();
        step.sqrt_price_start_x64 = state.sqrt_price_x64;

        let mut next_initialized_tick = if let Some(tick_state) = tick_array_current
            .next_initialized_tick(state.tick, pool_state.tick_spacing, zero_for_one)?
        {
            Box::new(*tick_state)
        } else {
            if !is_match_pool_current_tick_array {
                is_match_pool_current_tick_array = true;
                Box::new(*tick_array_current.first_initialized_tick(zero_for_one)?)
            } else {
                Box::new(TickState::default())
            }
        };
        #[cfg(feature = "enable-log")]
        msg!(
            "next_initialized_tick, status:{}, tick_index:{}, tick_array_current:{}",
            next_initialized_tick.is_initialized(),
            identity(next_initialized_tick.tick),
            tick_array_current.key().to_string(),
        );
        if !next_initialized_tick.is_initialized() {
            let next_initialized_tickarray_index = pool_state
                .next_initialized_tick_array_start_index(
                    &tickarray_bitmap_extension,
                    current_vaild_tick_array_start_index,
                    zero_for_one,
                )?;
<<<<<<< HEAD
            if next_initialized_tickarray_index.is_none() {
                return err!(ErrorCode::LiquidityInsufficient);
            }
=======
            current_vaild_tick_array_start_index =
                next_initialized_tickarray_index.ok_or(ErrorCode::LiquidityInsufficient)?;
>>>>>>> b264c3f1

            let expected_next_tick_array_address = Pubkey::find_program_address(
                &[
                    TICK_ARRAY_SEED.as_bytes(),
                    pool_state.key().as_ref(),
                    &next_initialized_tickarray_index.unwrap().to_be_bytes(),
                ],
                &crate::id(),
            )
            .0;
            while tick_array_current
                .key()
                .ne(&expected_next_tick_array_address)
            {
                tick_array_current = tick_array_states
                    .pop_front()
                    .ok_or(ErrorCode::NotEnoughTickArrayAccount)?;

                require_keys_eq!(tick_array_current.pool_id, pool_state.key());
            }
            current_vaild_tick_array_start_index = next_initialized_tickarray_index.unwrap();

            // let expected_next_tick_array_address = Pubkey::find_program_address(
            //     &[
            //         TICK_ARRAY_SEED.as_bytes(),
            //         pool_state.key().as_ref(),
            //         &next_initialized_tickarray_index.unwrap().to_be_bytes(),
            //     ],
            //     &crate::id(),
            // )
            // .0;

            // while tick_array_current
            //     .key()
            //     .ne(&expected_next_tick_array_address)
            // {
            //     tick_array_current = tick_array_states
            //         .pop_front()
            //         .ok_or(ErrorCode::NotEnoughTickArrayAccount)?;
            // }

            let first_initialized_tick = tick_array_current.first_initialized_tick(zero_for_one)?;
            next_initialized_tick = Box::new(*first_initialized_tick);
        }
        step.tick_next = next_initialized_tick.tick;
        step.initialized = next_initialized_tick.is_initialized();

        if step.tick_next < tick_math::MIN_TICK {
            step.tick_next = tick_math::MIN_TICK;
        } else if step.tick_next > tick_math::MAX_TICK {
            step.tick_next = tick_math::MAX_TICK;
        }
        step.sqrt_price_next_x64 = tick_math::get_sqrt_price_at_tick(step.tick_next)?;

        let target_price = if (zero_for_one && step.sqrt_price_next_x64 < sqrt_price_limit_x64)
            || (!zero_for_one && step.sqrt_price_next_x64 > sqrt_price_limit_x64)
        {
            sqrt_price_limit_x64
        } else {
            step.sqrt_price_next_x64
        };

        if zero_for_one {
            require_gte!(state.tick, step.tick_next);
            require_gte!(step.sqrt_price_start_x64, step.sqrt_price_next_x64);
            require_gte!(step.sqrt_price_start_x64, target_price);
        } else {
            require_gt!(step.tick_next, state.tick);
            require_gte!(step.sqrt_price_next_x64, step.sqrt_price_start_x64);
            require_gte!(target_price, step.sqrt_price_start_x64);
        }
        #[cfg(feature = "enable-log")]
        msg!(
            "sqrt_price_current_x64:{}, sqrt_price_target:{}, liquidity:{}, amount_remaining:{}",
            step.sqrt_price_start_x64,
            target_price,
            state.liquidity,
            state.amount_specified_remaining
        );
        let swap_step = swap_math::compute_swap_step(
            step.sqrt_price_start_x64,
            target_price,
            state.liquidity,
            state.amount_specified_remaining,
            amm_config.trade_fee_rate,
            is_base_input,
            zero_for_one,
        );
        #[cfg(feature = "enable-log")]
        msg!("{:#?}", swap_step);
        state.sqrt_price_x64 = swap_step.sqrt_price_next_x64;
        step.amount_in = swap_step.amount_in;
        step.amount_out = swap_step.amount_out;
        step.fee_amount = swap_step.fee_amount;

        if is_base_input {
            state.amount_specified_remaining = state
                .amount_specified_remaining
                .checked_sub(step.amount_in + step.fee_amount)
                .ok_or(ErrorCode::InvalidComputation)?;
            state.amount_calculated = state
                .amount_calculated
                .checked_add(step.amount_out)
                .ok_or(ErrorCode::InvalidComputation)?;
        } else {
            state.amount_specified_remaining = state
                .amount_specified_remaining
                .checked_sub(step.amount_out)
                .ok_or(ErrorCode::InvalidComputation)?;
            state.amount_calculated = state
                .amount_calculated
                .checked_add(step.amount_in + step.fee_amount)
                .ok_or(ErrorCode::InvalidComputation)?;
        }

        let step_fee_amount = step.fee_amount;
        // if the protocol fee is on, calculate how much is owed, decrement fee_amount, and increment protocol_fee
        if amm_config.protocol_fee_rate > 0 {
            let delta = U128::from(step_fee_amount)
                .checked_mul(amm_config.protocol_fee_rate.into())
                .ok_or(ErrorCode::InvalidComputation)?
                .checked_div(FEE_RATE_DENOMINATOR_VALUE.into())
                .ok_or(ErrorCode::InvalidComputation)?
                .as_u64();
            step.fee_amount = step
                .fee_amount
                .checked_sub(delta)
                .ok_or(ErrorCode::InvalidComputation)?;
            state.protocol_fee = state
                .protocol_fee
                .checked_add(delta)
                .ok_or(ErrorCode::InvalidComputation)?;
        }
        // if the fund fee is on, calculate how much is owed, decrement fee_amount, and increment fund_fee
        if amm_config.fund_fee_rate > 0 {
            let delta = U128::from(step_fee_amount)
                .checked_mul(amm_config.fund_fee_rate.into())
                .ok_or(ErrorCode::InvalidComputation)?
                .checked_div(FEE_RATE_DENOMINATOR_VALUE.into())
                .ok_or(ErrorCode::InvalidComputation)?
                .as_u64();
            step.fee_amount = step
                .fee_amount
                .checked_sub(delta)
                .ok_or(ErrorCode::InvalidComputation)?;
            state.fund_fee = state
                .fund_fee
                .checked_add(delta)
                .ok_or(ErrorCode::InvalidComputation)?;
        }

        // update global fee tracker
        if state.liquidity > 0 {
            let fee_growth_global_x64_delta = U128::from(step.fee_amount)
                .mul_div_floor(U128::from(fixed_point_64::Q64), U128::from(state.liquidity))
                .ok_or(ErrorCode::InvalidComputation)?
                .as_u128();

            state.fee_growth_global_x64 = state
                .fee_growth_global_x64
                .checked_add(fee_growth_global_x64_delta)
                .ok_or(ErrorCode::InvalidComputation)?;
            state.fee_amount = state
                .fee_amount
                .checked_add(step.fee_amount)
                .ok_or(ErrorCode::InvalidComputation)?;
            #[cfg(feature = "enable-log")]
            msg!(
                "fee_growth_global_x64_delta:{}, state.fee_growth_global_x64:{}, state.liquidity:{}, step.fee_amount:{}, state.fee_amount:{}",
                fee_growth_global_x64_delta,
                state.fee_growth_global_x64, state.liquidity, step.fee_amount, state.fee_amount
            );
        }
        // shift tick if we reached the next price
        if state.sqrt_price_x64 == step.sqrt_price_next_x64 {
            // if the tick is initialized, run the tick transition
            if step.initialized {
                #[cfg(feature = "enable-log")]
                msg!("loading next tick {}", step.tick_next);

<<<<<<< HEAD
                let mut liquidity_net = next_initialized_tick.cross(
                    if zero_for_one {
                        state.fee_growth_global_x64
                    } else {
                        pool_state.fee_growth_global_0_x64
                    },
                    if zero_for_one {
                        pool_state.fee_growth_global_1_x64
                    } else {
                        state.fee_growth_global_x64
                    },
                    &updated_reward_infos,
                );
                // update tick_state to tick_array account
                tick_array_current.update_tick_state(
                    next_initialized_tick.tick,
                    pool_state.tick_spacing.into(),
                    *next_initialized_tick,
                )?;
=======
                let mut liquidity_net = next_initialized_tick.liquidity_net;
                // update tick_state to tick_array account
                // tick_array_current.update_tick_state(
                //     next_initialized_tick.tick,
                //     pool_state.tick_spacing.into(),
                //     *next_initialized_tick,
                // )?;
>>>>>>> b264c3f1

                if zero_for_one {
                    liquidity_net = liquidity_net.neg();
                }
                state.liquidity = liquidity_math::add_delta(state.liquidity, liquidity_net)?;
            }

            state.tick = if zero_for_one {
                step.tick_next - 1
            } else {
                step.tick_next
            };
        } else if state.sqrt_price_x64 != step.sqrt_price_start_x64 {
            // recompute unless we're on a lower tick boundary (i.e. already transitioned ticks), and haven't moved
            // if only a small amount of quantity is traded, the input may be consumed by fees, resulting in no price change. If state.sqrt_price_x64, i.e., the latest price in the pool, is used to recalculate the tick, some errors may occur.
            // for example, if zero_for_one, and the price falls exactly on an initialized tick t after the first trade, then at this point, pool.sqrtPriceX64 = get_sqrt_price_at_tick(t), while pool.tick = t-1. if the input quantity of the
            // second trade is very small and the pool price does not change after the transaction, if the tick is recalculated, pool.tick will be equal to t, which is incorrect.
            state.tick = tick_math::get_tick_at_sqrt_price(state.sqrt_price_x64)?;
        }

        #[cfg(feature = "enable-log")]
        msg!(
            "end, is_base_input:{},step_amount_in:{}, step_amount_out:{}, step_fee_amount:{},fee_growth_global_x32:{}, state_sqrt_price_x64:{}, state_tick:{}, state_liquidity:{},state.protocol_fee:{}, protocol_fee_rate:{}, state.fund_fee:{}, fund_fee_rate:{}",
            is_base_input,
            step.amount_in,
            step.amount_out,
            step.fee_amount,
            state.fee_growth_global_x64,
            state.sqrt_price_x64,
            state.tick,
            state.liquidity,
            state.protocol_fee,
            amm_config.protocol_fee_rate,
            state.fund_fee,
            amm_config.fund_fee_rate,
        );
        // emit!(PriceChangeEvent {
        //     pool_state: pool_state.key(),
        //     tick_before,
        //     tick_after: state.tick,
        //     sqrt_price_x64_before,
        //     sqrt_price_x64_after: state.sqrt_price_x64,
        //     liquidity_before,
        //     liquidity_after: state.liquidity,
        //     zero_for_one,
        // });
    }
    // update tick
    if state.tick != pool_state.tick_current {
        pool_state.tick_current = state.tick;
    }
    // update the previous price to the observation
    let next_observation_index = observation_state
        .update_check(
            block_timestamp,
            pool_state.sqrt_price_x64,
            pool_state.observation_index,
            pool_state.observation_update_duration.into(),
        )
        .unwrap();
    match next_observation_index {
        Option::Some(index) => pool_state.observation_index = index,
        Option::None => {}
    }
    pool_state.sqrt_price_x64 = state.sqrt_price_x64;

    if liquidity_start != state.liquidity {
        pool_state.liquidity = state.liquidity;
    }

    let (amount_0, amount_1) = if zero_for_one == is_base_input {
        (
            amount_specified
                .checked_sub(state.amount_specified_remaining)
                .unwrap(),
            state.amount_calculated,
        )
    } else {
        (
            state.amount_calculated,
            amount_specified
                .checked_sub(state.amount_specified_remaining)
                .unwrap(),
        )
    };

    if zero_for_one {
        pool_state.fee_growth_global_0_x64 = state.fee_growth_global_x64;
        pool_state.total_fees_token_0 = pool_state
            .total_fees_token_0
            .checked_add(state.fee_amount)
            .unwrap();

        if state.protocol_fee > 0 {
            pool_state.protocol_fees_token_0 = pool_state
                .protocol_fees_token_0
                .checked_add(state.protocol_fee)
                .unwrap();
        }
        if state.fund_fee > 0 {
            pool_state.fund_fees_token_0 = pool_state
                .fund_fees_token_0
                .checked_add(state.fund_fee)
                .unwrap();
        }
        pool_state.swap_in_amount_token_0 = pool_state
            .swap_in_amount_token_0
            .checked_add(u128::from(amount_0))
            .unwrap();
        pool_state.swap_out_amount_token_1 = pool_state
            .swap_out_amount_token_1
            .checked_add(u128::from(amount_1))
            .unwrap();
    } else {
        pool_state.fee_growth_global_1_x64 = state.fee_growth_global_x64;
        pool_state.total_fees_token_1 = pool_state
            .total_fees_token_1
            .checked_add(state.fee_amount)
            .unwrap();

        if state.protocol_fee > 0 {
            pool_state.protocol_fees_token_1 = pool_state
                .protocol_fees_token_1
                .checked_add(state.protocol_fee)
                .unwrap();
        }
        if state.fund_fee > 0 {
            pool_state.fund_fees_token_1 = pool_state
                .fund_fees_token_1
                .checked_add(state.fund_fee)
                .unwrap();
        }
        pool_state.swap_in_amount_token_1 = pool_state
            .swap_in_amount_token_1
            .checked_add(u128::from(amount_1))
            .unwrap();
        pool_state.swap_out_amount_token_0 = pool_state
            .swap_out_amount_token_0
            .checked_add(u128::from(amount_0))
            .unwrap();
    }

    Ok((amount_0, amount_1))
}

/// Performs a single exact input/output swap
/// if is_base_input = true, return vaule is the max_amount_out, otherwise is min_amount_in
pub fn exact_internal<'b, 'info>(
    ctx: &mut SwapAccounts<'b, 'info>,
    remaining_accounts: &[AccountInfo<'info>],
    amount_specified: u64,
    sqrt_price_limit_x64: u128,
    is_base_input: bool,
) -> Result<u64> {
    let block_timestamp = solana_program::clock::Clock::get()?.unix_timestamp as u64;

    let amount_0;
    let amount_1;
    let zero_for_one;
    let swap_price_before;

    let input_balance_before = ctx.input_vault.amount;
    let output_balance_before = ctx.output_vault.amount;

    {
        swap_price_before = ctx.pool_state.load()?.sqrt_price_x64;
        let pool_state = &mut ctx.pool_state.load_mut()?;
        zero_for_one = ctx.input_vault.mint == pool_state.token_mint_0;

        require_gt!(block_timestamp, pool_state.open_time);

        require!(
            if zero_for_one {
                ctx.input_vault.key() == pool_state.token_vault_0
                    && ctx.output_vault.key() == pool_state.token_vault_1
            } else {
                ctx.input_vault.key() == pool_state.token_vault_1
                    && ctx.output_vault.key() == pool_state.token_vault_0
            },
            ErrorCode::InvalidInputPoolVault
        );

        let mut tickarray_bitmap_extension = None;
        let tick_array_states = &mut VecDeque::new();
        tick_array_states.push_back(ctx.tick_array_state.load_mut()?);

        for account_info in remaining_accounts.into_iter() {
            if account_info
                .key()
                .eq(&TickArrayBitmapExtension::key(pool_state.key()))
            {
                tickarray_bitmap_extension = Some(
                    *(AccountLoader::<TickArrayBitmapExtension>::try_from(account_info)?
                        .load()?
                        .deref()),
                );
                continue;
            }
            tick_array_states.push_back(TickArrayState::load_mut(account_info)?);
        }

        (amount_0, amount_1) = swap_internal(
            &ctx.amm_config,
            pool_state,
            tick_array_states,
            &mut ctx.observation_state.load_mut()?,
            &tickarray_bitmap_extension,
            amount_specified,
            if sqrt_price_limit_x64 == 0 {
                if zero_for_one {
                    tick_math::MIN_SQRT_PRICE_X64 + 1
                } else {
                    tick_math::MAX_SQRT_PRICE_X64 - 1
                }
            } else {
                sqrt_price_limit_x64
            },
            zero_for_one,
            is_base_input,
            oracle::block_timestamp(),
        )?;

        #[cfg(feature = "enable-log")]
        msg!(
            "exact_swap_internal, is_base_input:{}, amount_0: {}, amount_1: {}",
            is_base_input,
            amount_0,
            amount_1
        );
        require!(
            amount_0 != 0 && amount_1 != 0,
            ErrorCode::TooSmallInputOrOutputAmount
        );
    }
    let (token_account_0, token_account_1, vault_0, vault_1) = if zero_for_one {
        (
            ctx.input_token_account.clone(),
            ctx.output_token_account.clone(),
            ctx.input_vault.clone(),
            ctx.output_vault.clone(),
        )
    } else {
        (
            ctx.output_token_account.clone(),
            ctx.input_token_account.clone(),
            ctx.output_vault.clone(),
            ctx.input_vault.clone(),
        )
    };

    if zero_for_one {
        //  x -> y, deposit x token from user to pool vault.
        transfer_from_user_to_pool_vault(
            &ctx.signer,
            &token_account_0,
            &vault_0,
            None,
            &ctx.token_program,
            None,
            amount_0,
        )?;
        if vault_1.amount <= amount_1 {
            // freeze pool, disable all instructions
            ctx.pool_state.load_mut()?.set_status(255);
        }
        // x -> y，transfer y token from pool vault to user.
        transfer_from_pool_vault_to_user(
            &ctx.pool_state,
            &vault_1,
            &token_account_1,
            None,
            &ctx.token_program,
            None,
            amount_1,
        )?;
    } else {
        transfer_from_user_to_pool_vault(
            &ctx.signer,
            &token_account_1,
            &vault_1,
            None,
            &ctx.token_program,
            None,
            amount_1,
        )?;
        if vault_0.amount <= amount_0 {
            // freeze pool, disable all instructions
            ctx.pool_state.load_mut()?.set_status(255);
        }
        transfer_from_pool_vault_to_user(
            &ctx.pool_state,
            &vault_0,
            &token_account_0,
            None,
            &ctx.token_program,
            None,
            amount_0,
        )?;
    }
    ctx.output_vault.reload()?;
    ctx.input_vault.reload()?;

    let pool_state = ctx.pool_state.load()?;
    emit!(SwapEvent {
        pool_state: pool_state.key(),
        sender: ctx.signer.key(),
        token_account_0: token_account_0.key(),
        token_account_1: token_account_1.key(),
        amount_0,
        amount_1,
        zero_for_one,
        sqrt_price_x64: pool_state.sqrt_price_x64,
        liquidity: pool_state.liquidity,
        tick: pool_state.tick_current
    });
    if zero_for_one {
        require_gt!(swap_price_before, pool_state.sqrt_price_x64);
    } else {
        require_gt!(pool_state.sqrt_price_x64, swap_price_before);
    }

    if is_base_input {
        Ok(output_balance_before
            .checked_sub(ctx.output_vault.amount)
            .unwrap())
    } else {
        Ok(ctx
            .input_vault
            .amount
            .checked_sub(input_balance_before)
            .unwrap())
    }
}

pub fn swap<'a, 'b, 'c, 'info>(
    ctx: Context<'a, 'b, 'c, 'info, SwapSingle<'info>>,
    amount: u64,
    other_amount_threshold: u64,
    sqrt_price_limit_x64: u128,
    is_base_input: bool,
) -> Result<()> {
    let amount = exact_internal(
        &mut SwapAccounts {
            signer: ctx.accounts.payer.clone(),
            amm_config: &ctx.accounts.amm_config,
            input_token_account: ctx.accounts.input_token_account.clone(),
            output_token_account: ctx.accounts.output_token_account.clone(),
            input_vault: ctx.accounts.input_vault.clone(),
            output_vault: ctx.accounts.output_vault.clone(),
            token_program: ctx.accounts.token_program.clone(),
            pool_state: &mut ctx.accounts.pool_state,
            tick_array_state: &mut ctx.accounts.tick_array,
            observation_state: &mut ctx.accounts.observation_state,
        },
        ctx.remaining_accounts,
        amount,
        sqrt_price_limit_x64,
        is_base_input,
    )?;
    if is_base_input {
        require!(
            amount >= other_amount_threshold,
            ErrorCode::TooLittleOutputReceived
        );
    } else {
        require!(
            amount <= other_amount_threshold,
            ErrorCode::TooMuchInputPaid
        );
    }

    Ok(())
}

#[cfg(test)]
mod swap_test {
    use super::*;
    use crate::states::pool_test::build_pool;
    use crate::states::tick_array_test::{
        build_tick, build_tick_array_with_tick_states, TickArrayInfo,
    };
    use std::cell::RefCell;
    use std::vec;

    pub fn get_tick_array_states_mut(
        deque_tick_array_states: &VecDeque<RefCell<TickArrayState>>,
    ) -> RefCell<VecDeque<RefMut<TickArrayState>>> {
        let mut tick_array_states = VecDeque::new();

        for tick_array_state in deque_tick_array_states {
            tick_array_states.push_back(tick_array_state.borrow_mut());
        }
        RefCell::new(tick_array_states)
    }

    fn build_swap_param<'info>(
        tick_current: i32,
        tick_spacing: u16,
        sqrt_price_x64: u128,
        liquidity: u128,
        tick_array_infos: Vec<TickArrayInfo>,
    ) -> (
        AmmConfig,
        RefCell<PoolState>,
        VecDeque<RefCell<TickArrayState>>,
        RefCell<ObservationState>,
    ) {
        let amm_config = AmmConfig {
            trade_fee_rate: 1000,
            tick_spacing,
            ..Default::default()
        };
        let pool_state = build_pool(tick_current, tick_spacing, sqrt_price_x64, liquidity);

        let observation_state = RefCell::new(ObservationState::default());
        observation_state.borrow_mut().pool_id = pool_state.borrow().key();

        let mut tick_array_states: VecDeque<RefCell<TickArrayState>> = VecDeque::new();
        for tick_array_info in tick_array_infos {
            tick_array_states.push_back(build_tick_array_with_tick_states(
                pool_state.borrow().key(),
                tick_array_info.start_tick_index,
                tick_spacing,
                tick_array_info.ticks,
            ));
            pool_state
                .borrow_mut()
                .flip_tick_array_bit(&None, tick_array_info.start_tick_index)
                .unwrap();
        }

        (amm_config, pool_state, tick_array_states, observation_state)
    }

    #[cfg(test)]
    mod cross_tick_array_test {
        use super::*;

        #[test]
        fn zero_for_one_base_input_test() {
            let mut tick_current = -32395;
            let mut liquidity = 5124165121219;
            let mut sqrt_price_x64 = 3651942632306380802;
            let (amm_config, pool_state, mut tick_array_states, observation_state) =
                build_swap_param(
                    tick_current,
                    60,
                    sqrt_price_x64,
                    liquidity,
                    vec![
                        TickArrayInfo {
                            start_tick_index: -32400,
                            ticks: vec![
                                build_tick(-32400, 277065331032, -277065331032).take(),
                                build_tick(-29220, 1330680689, -1330680689).take(),
                                build_tick(-28860, 6408486554, -6408486554).take(),
                            ],
                        },
                        TickArrayInfo {
                            start_tick_index: -36000,
                            ticks: vec![
                                build_tick(-32460, 1194569667438, 536061033698).take(),
                                build_tick(-32520, 790917615645, 790917615645).take(),
                                build_tick(-32580, 152146472301, 128451145459).take(),
                                build_tick(-32640, 2625605835354, -1492054447712).take(),
                            ],
                        },
                    ],
                );

            // just cross the tickarray boundary(-32400), hasn't reached the next tick array initialized tick
            let (amount_0, amount_1) = swap_internal(
                &amm_config,
                &mut pool_state.borrow_mut(),
                &mut get_tick_array_states_mut(&tick_array_states).borrow_mut(),
                &mut observation_state.borrow_mut(),
                &None,
                12188240002,
                3049500711113990606,
                true,
                true,
                oracle::block_timestamp_mock() as u32,
            )
            .unwrap();
            println!("amount_0:{},amount_1:{}", amount_0, amount_1);
            assert!(pool_state.borrow().tick_current < tick_current);
            assert!(
                pool_state.borrow().tick_current > -32460
                    && pool_state.borrow().tick_current < -32400
            );
            assert!(pool_state.borrow().sqrt_price_x64 < sqrt_price_x64);
            assert!(pool_state.borrow().liquidity == (liquidity + 277065331032));
            assert!(amount_0 == 12188240002);

            tick_current = pool_state.borrow().tick_current;
            sqrt_price_x64 = pool_state.borrow().sqrt_price_x64;
            liquidity = pool_state.borrow().liquidity;

            // cross the tickarray boundary(-32400) in last step, now tickarray_current is the tickarray with start_index -36000,
            // so we pop the tickarray with start_index -32400
            // in this swap we will cross the tick(-32460), but not reach next tick (-32520)
            tick_array_states.pop_front();
            let (amount_0, amount_1) = swap_internal(
                &amm_config,
                &mut pool_state.borrow_mut(),
                &mut get_tick_array_states_mut(&tick_array_states).borrow_mut(),
                &mut observation_state.borrow_mut(),
                &None,
                121882400020,
                3049500711113990606,
                true,
                true,
                oracle::block_timestamp_mock() as u32,
            )
            .unwrap();
            println!("amount_0:{},amount_1:{}", amount_0, amount_1);
            assert!(pool_state.borrow().tick_current < tick_current);
            assert!(
                pool_state.borrow().tick_current > -32520
                    && pool_state.borrow().tick_current < -32460
            );
            assert!(pool_state.borrow().sqrt_price_x64 < sqrt_price_x64);
            assert!(pool_state.borrow().liquidity == (liquidity - 536061033698));
            assert!(amount_0 == 121882400020);

            tick_current = pool_state.borrow().tick_current;
            sqrt_price_x64 = pool_state.borrow().sqrt_price_x64;
            liquidity = pool_state.borrow().liquidity;

            // swap in tickarray with start_index -36000, cross the tick -32520
            let (amount_0, amount_1) = swap_internal(
                &amm_config,
                &mut pool_state.borrow_mut(),
                &mut get_tick_array_states_mut(&tick_array_states).borrow_mut(),
                &mut observation_state.borrow_mut(),
                &None,
                60941200010,
                3049500711113990606,
                true,
                true,
                oracle::block_timestamp_mock() as u32,
            )
            .unwrap();
            println!("amount_0:{},amount_1:{}", amount_0, amount_1);
            assert!(pool_state.borrow().tick_current < tick_current);
            assert!(
                pool_state.borrow().tick_current > -32580
                    && pool_state.borrow().tick_current < -32520
            );
            assert!(pool_state.borrow().sqrt_price_x64 < sqrt_price_x64);
            assert!(pool_state.borrow().liquidity == (liquidity - 790917615645));
            assert!(amount_0 == 60941200010);
        }

        #[test]
        fn zero_for_one_base_output_test() {
            let mut tick_current = -32395;
            let mut liquidity = 5124165121219;
            let mut sqrt_price_x64 = 3651942632306380802;
            let (amm_config, pool_state, mut tick_array_states, observation_state) =
                build_swap_param(
                    tick_current,
                    60,
                    sqrt_price_x64,
                    liquidity,
                    vec![
                        TickArrayInfo {
                            start_tick_index: -32400,
                            ticks: vec![
                                build_tick(-32400, 277065331032, -277065331032).take(),
                                build_tick(-29220, 1330680689, -1330680689).take(),
                                build_tick(-28860, 6408486554, -6408486554).take(),
                            ],
                        },
                        TickArrayInfo {
                            start_tick_index: -36000,
                            ticks: vec![
                                build_tick(-32460, 1194569667438, 536061033698).take(),
                                build_tick(-32520, 790917615645, 790917615645).take(),
                                build_tick(-32580, 152146472301, 128451145459).take(),
                                build_tick(-32640, 2625605835354, -1492054447712).take(),
                            ],
                        },
                    ],
                );

            // just cross the tickarray boundary(-32400), hasn't reached the next tick array initialized tick
            let (amount_0, amount_1) = swap_internal(
                &amm_config,
                &mut pool_state.borrow_mut(),
                &mut get_tick_array_states_mut(&tick_array_states).borrow_mut(),
                &mut observation_state.borrow_mut(),
                &None,
                477470480,
                3049500711113990606,
                true,
                false,
                oracle::block_timestamp_mock() as u32,
            )
            .unwrap();
            println!("amount_0:{},amount_1:{}", amount_0, amount_1);
            assert!(pool_state.borrow().tick_current < tick_current);
            assert!(
                pool_state.borrow().tick_current > -32460
                    && pool_state.borrow().tick_current < -32400
            );
            assert!(pool_state.borrow().sqrt_price_x64 < sqrt_price_x64);
            assert!(pool_state.borrow().liquidity == (liquidity + 277065331032));
            assert!(amount_1 == 477470480);

            tick_current = pool_state.borrow().tick_current;
            sqrt_price_x64 = pool_state.borrow().sqrt_price_x64;
            liquidity = pool_state.borrow().liquidity;

            // cross the tickarray boundary(-32400) in last step, now tickarray_current is the tickarray with start_index -36000,
            // so we pop the tickarray with start_index -32400
            // in this swap we will cross the tick(-32460), but not reach next tick (-32520)
            tick_array_states.pop_front();
            let (amount_0, amount_1) = swap_internal(
                &amm_config,
                &mut pool_state.borrow_mut(),
                &mut get_tick_array_states_mut(&tick_array_states).borrow_mut(),
                &mut observation_state.borrow_mut(),
                &None,
                4751002622,
                3049500711113990606,
                true,
                false,
                oracle::block_timestamp_mock() as u32,
            )
            .unwrap();
            println!("amount_0:{},amount_1:{}", amount_0, amount_1);
            assert!(pool_state.borrow().tick_current < tick_current);
            assert!(
                pool_state.borrow().tick_current > -32520
                    && pool_state.borrow().tick_current < -32460
            );
            assert!(pool_state.borrow().sqrt_price_x64 < sqrt_price_x64);
            assert!(pool_state.borrow().liquidity == (liquidity - 536061033698));
            assert!(amount_1 == 4751002622);

            tick_current = pool_state.borrow().tick_current;
            sqrt_price_x64 = pool_state.borrow().sqrt_price_x64;
            liquidity = pool_state.borrow().liquidity;

            // swap in tickarray with start_index -36000
            let (amount_0, amount_1) = swap_internal(
                &amm_config,
                &mut pool_state.borrow_mut(),
                &mut get_tick_array_states_mut(&tick_array_states).borrow_mut(),
                &mut observation_state.borrow_mut(),
                &None,
                2358130642,
                3049500711113990606,
                true,
                false,
                oracle::block_timestamp_mock() as u32,
            )
            .unwrap();
            println!("amount_0:{},amount_1:{}", amount_0, amount_1);
            assert!(pool_state.borrow().tick_current < tick_current);
            assert!(
                pool_state.borrow().tick_current > -32580
                    && pool_state.borrow().tick_current < -32520
            );
            assert!(pool_state.borrow().sqrt_price_x64 < sqrt_price_x64);
            assert!(pool_state.borrow().liquidity == (liquidity - 790917615645));
            assert!(amount_1 == 2358130642);
        }

        #[test]
        fn one_for_zero_base_input_test() {
            let mut tick_current = -32470;
            let mut liquidity = 5124165121219;
            let mut sqrt_price_x64 = 3638127228312488926;
            let (amm_config, pool_state, mut tick_array_states, observation_state) =
                build_swap_param(
                    tick_current,
                    60,
                    sqrt_price_x64,
                    liquidity,
                    vec![
                        TickArrayInfo {
                            start_tick_index: -36000,
                            ticks: vec![
                                build_tick(-32460, 1194569667438, 536061033698).take(),
                                build_tick(-32520, 790917615645, 790917615645).take(),
                                build_tick(-32580, 152146472301, 128451145459).take(),
                                build_tick(-32640, 2625605835354, -1492054447712).take(),
                            ],
                        },
                        TickArrayInfo {
                            start_tick_index: -32400,
                            ticks: vec![
                                build_tick(-32400, 277065331032, -277065331032).take(),
                                build_tick(-29220, 1330680689, -1330680689).take(),
                                build_tick(-28860, 6408486554, -6408486554).take(),
                            ],
                        },
                    ],
                );

            // just cross the tickarray boundary(-32460), hasn't reached the next tick array initialized tick
            let (amount_0, amount_1) = swap_internal(
                &amm_config,
                &mut pool_state.borrow_mut(),
                &mut get_tick_array_states_mut(&tick_array_states).borrow_mut(),
                &mut observation_state.borrow_mut(),
                &None,
                887470480,
                5882283448660210779,
                false,
                true,
                oracle::block_timestamp_mock() as u32,
            )
            .unwrap();
            println!("amount_0:{},amount_1:{}", amount_0, amount_1);
            assert!(pool_state.borrow().tick_current > tick_current);
            assert!(
                pool_state.borrow().tick_current > -32460
                    && pool_state.borrow().tick_current < -32400
            );
            assert!(pool_state.borrow().sqrt_price_x64 > sqrt_price_x64);
            assert!(pool_state.borrow().liquidity == (liquidity + 536061033698));
            assert!(amount_1 == 887470480);

            tick_current = pool_state.borrow().tick_current;
            sqrt_price_x64 = pool_state.borrow().sqrt_price_x64;
            liquidity = pool_state.borrow().liquidity;

            // cross the tickarray boundary(-32460) in last step, but not reached tick -32400, because -32400 is the next tickarray boundary,
            // so the tickarray_current still is the tick array with start_index -36000
            // in this swap we will cross the tick(-32400), but not reach next tick (-29220)
            let (amount_0, amount_1) = swap_internal(
                &amm_config,
                &mut pool_state.borrow_mut(),
                &mut get_tick_array_states_mut(&tick_array_states).borrow_mut(),
                &mut observation_state.borrow_mut(),
                &None,
                3087470480,
                5882283448660210779,
                false,
                true,
                oracle::block_timestamp_mock() as u32,
            )
            .unwrap();
            println!("amount_0:{},amount_1:{}", amount_0, amount_1);
            assert!(pool_state.borrow().tick_current > tick_current);
            assert!(
                pool_state.borrow().tick_current > -32400
                    && pool_state.borrow().tick_current < -29220
            );
            assert!(pool_state.borrow().sqrt_price_x64 > sqrt_price_x64);
            assert!(pool_state.borrow().liquidity == (liquidity - 277065331032));
            assert!(amount_1 == 3087470480);

            tick_current = pool_state.borrow().tick_current;
            sqrt_price_x64 = pool_state.borrow().sqrt_price_x64;
            liquidity = pool_state.borrow().liquidity;

            // swap in tickarray with start_index -32400, cross the tick -29220
            tick_array_states.pop_front();
            let (amount_0, amount_1) = swap_internal(
                &amm_config,
                &mut pool_state.borrow_mut(),
                &mut get_tick_array_states_mut(&tick_array_states).borrow_mut(),
                &mut observation_state.borrow_mut(),
                &None,
                200941200010,
                5882283448660210779,
                false,
                true,
                oracle::block_timestamp_mock() as u32,
            )
            .unwrap();
            println!("amount_0:{},amount_1:{}", amount_0, amount_1);
            assert!(pool_state.borrow().tick_current > tick_current);
            assert!(
                pool_state.borrow().tick_current > -29220
                    && pool_state.borrow().tick_current < -28860
            );
            assert!(pool_state.borrow().sqrt_price_x64 > sqrt_price_x64);
            assert!(pool_state.borrow().liquidity == (liquidity - 1330680689));
            assert!(amount_1 == 200941200010);
        }

        #[test]
        fn one_for_zero_base_output_test() {
            let mut tick_current = -32470;
            let mut liquidity = 5124165121219;
            let mut sqrt_price_x64 = 3638127228312488926;
            let (amm_config, pool_state, mut tick_array_states, observation_state) =
                build_swap_param(
                    tick_current,
                    60,
                    sqrt_price_x64,
                    liquidity,
                    vec![
                        TickArrayInfo {
                            start_tick_index: -36000,
                            ticks: vec![
                                build_tick(-32460, 1194569667438, 536061033698).take(),
                                build_tick(-32520, 790917615645, 790917615645).take(),
                                build_tick(-32580, 152146472301, 128451145459).take(),
                                build_tick(-32640, 2625605835354, -1492054447712).take(),
                            ],
                        },
                        TickArrayInfo {
                            start_tick_index: -32400,
                            ticks: vec![
                                build_tick(-32400, 277065331032, -277065331032).take(),
                                build_tick(-29220, 1330680689, -1330680689).take(),
                                build_tick(-28860, 6408486554, -6408486554).take(),
                            ],
                        },
                    ],
                );

            // just cross the tickarray boundary(-32460), hasn't reached the next tick array initialized tick
            let (amount_0, amount_1) = swap_internal(
                &amm_config,
                &mut pool_state.borrow_mut(),
                &mut get_tick_array_states_mut(&tick_array_states).borrow_mut(),
                &mut observation_state.borrow_mut(),
                &None,
                22796232052,
                5882283448660210779,
                false,
                false,
                oracle::block_timestamp_mock() as u32,
            )
            .unwrap();
            println!("amount_0:{},amount_1:{}", amount_0, amount_1);
            assert!(pool_state.borrow().tick_current > tick_current);
            assert!(
                pool_state.borrow().tick_current > -32460
                    && pool_state.borrow().tick_current < -32400
            );
            assert!(pool_state.borrow().sqrt_price_x64 > sqrt_price_x64);
            assert!(pool_state.borrow().liquidity == (liquidity + 536061033698));
            assert!(amount_0 == 22796232052);

            tick_current = pool_state.borrow().tick_current;
            sqrt_price_x64 = pool_state.borrow().sqrt_price_x64;
            liquidity = pool_state.borrow().liquidity;

            // cross the tickarray boundary(-32460) in last step, but not reached tick -32400, because -32400 is the next tickarray boundary,
            // so the tickarray_current still is the tick array with start_index -36000
            // in this swap we will cross the tick(-32400), but not reach next tick (-29220)
            let (amount_0, amount_1) = swap_internal(
                &amm_config,
                &mut pool_state.borrow_mut(),
                &mut get_tick_array_states_mut(&tick_array_states).borrow_mut(),
                &mut observation_state.borrow_mut(),
                &None,
                79023558189,
                5882283448660210779,
                false,
                false,
                oracle::block_timestamp_mock() as u32,
            )
            .unwrap();
            println!("amount_0:{},amount_1:{}", amount_0, amount_1);
            assert!(pool_state.borrow().tick_current > tick_current);
            assert!(
                pool_state.borrow().tick_current > -32400
                    && pool_state.borrow().tick_current < -29220
            );
            assert!(pool_state.borrow().sqrt_price_x64 > sqrt_price_x64);
            assert!(pool_state.borrow().liquidity == (liquidity - 277065331032));
            assert!(amount_0 == 79023558189);

            tick_current = pool_state.borrow().tick_current;
            sqrt_price_x64 = pool_state.borrow().sqrt_price_x64;
            liquidity = pool_state.borrow().liquidity;

            // swap in tickarray with start_index -32400, cross the tick -29220
            tick_array_states.pop_front();
            let (amount_0, amount_1) = swap_internal(
                &amm_config,
                &mut pool_state.borrow_mut(),
                &mut get_tick_array_states_mut(&tick_array_states).borrow_mut(),
                &mut observation_state.borrow_mut(),
                &None,
                4315086194758,
                5882283448660210779,
                false,
                false,
                oracle::block_timestamp_mock() as u32,
            )
            .unwrap();
            println!("amount_0:{},amount_1:{}", amount_0, amount_1);
            assert!(pool_state.borrow().tick_current > tick_current);
            assert!(
                pool_state.borrow().tick_current > -29220
                    && pool_state.borrow().tick_current < -28860
            );
            assert!(pool_state.borrow().sqrt_price_x64 > sqrt_price_x64);
            assert!(pool_state.borrow().liquidity == (liquidity - 1330680689));
            assert!(amount_0 == 4315086194758);
        }
    }

    #[cfg(test)]
    mod find_next_initialized_tick_test {
        use super::*;

        #[test]
        fn zero_for_one_current_tick_array_not_initialized_test() {
            let tick_current = -28776;
            let liquidity = 624165121219;
            let sqrt_price_x64 = tick_math::get_sqrt_price_at_tick(tick_current).unwrap();
            let (amm_config, pool_state, tick_array_states, observation_state) = build_swap_param(
                tick_current,
                60,
                sqrt_price_x64,
                liquidity,
                vec![TickArrayInfo {
                    start_tick_index: -32400,
                    ticks: vec![
                        build_tick(-32400, 277065331032, -277065331032).take(),
                        build_tick(-29220, 1330680689, -1330680689).take(),
                        build_tick(-28860, 6408486554, -6408486554).take(),
                    ],
                }],
            );

            // find the first initialzied tick(-28860) and cross it in tickarray
            let (amount_0, amount_1) = swap_internal(
                &amm_config,
                &mut pool_state.borrow_mut(),
                &mut get_tick_array_states_mut(&tick_array_states).borrow_mut(),
                &mut observation_state.borrow_mut(),
                &None,
                12188240002,
                tick_math::get_sqrt_price_at_tick(-32400).unwrap(),
                true,
                true,
                oracle::block_timestamp_mock() as u32,
            )
            .unwrap();
            println!("amount_0:{},amount_1:{}", amount_0, amount_1);
            assert!(pool_state.borrow().tick_current < tick_current);
            assert!(
                pool_state.borrow().tick_current > -29220
                    && pool_state.borrow().tick_current < -28860
            );
            assert!(pool_state.borrow().sqrt_price_x64 < sqrt_price_x64);
            assert!(pool_state.borrow().liquidity == (liquidity + 6408486554));
            assert!(amount_0 == 12188240002);
        }

        #[test]
        fn one_for_zero_current_tick_array_not_initialized_test() {
            let tick_current = -32405;
            let liquidity = 1224165121219;
            let sqrt_price_x64 = tick_math::get_sqrt_price_at_tick(tick_current).unwrap();
            let (amm_config, pool_state, tick_array_states, observation_state) = build_swap_param(
                tick_current,
                60,
                sqrt_price_x64,
                liquidity,
                vec![TickArrayInfo {
                    start_tick_index: -32400,
                    ticks: vec![
                        build_tick(-32400, 277065331032, -277065331032).take(),
                        build_tick(-29220, 1330680689, -1330680689).take(),
                        build_tick(-28860, 6408486554, -6408486554).take(),
                    ],
                }],
            );

            // find the first initialzied tick(-32400) and cross it in tickarray
            let (amount_0, amount_1) = swap_internal(
                &amm_config,
                &mut pool_state.borrow_mut(),
                &mut get_tick_array_states_mut(&tick_array_states).borrow_mut(),
                &mut observation_state.borrow_mut(),
                &None,
                12188240002,
                tick_math::get_sqrt_price_at_tick(-28860).unwrap(),
                false,
                true,
                oracle::block_timestamp_mock() as u32,
            )
            .unwrap();
            println!("amount_0:{},amount_1:{}", amount_0, amount_1);
            assert!(pool_state.borrow().tick_current > tick_current);
            assert!(
                pool_state.borrow().tick_current > -32400
                    && pool_state.borrow().tick_current < -29220
            );
            assert!(pool_state.borrow().sqrt_price_x64 > sqrt_price_x64);
            assert!(pool_state.borrow().liquidity == (liquidity - 277065331032));
            assert!(amount_1 == 12188240002);
        }
    }

    #[cfg(test)]
    mod liquidity_insufficient_test {
        use super::*;
        use crate::error::ErrorCode;
        #[test]
        fn no_enough_initialized_tickarray_in_pool_test() {
            let tick_current = -28776;
            let liquidity = 121219;
            let sqrt_price_x64 = tick_math::get_sqrt_price_at_tick(tick_current).unwrap();
            let (amm_config, pool_state, tick_array_states, observation_state) = build_swap_param(
                tick_current,
                60,
                sqrt_price_x64,
                liquidity,
                vec![TickArrayInfo {
                    start_tick_index: -32400,
                    ticks: vec![build_tick(-28860, 6408486554, -6408486554).take()],
                }],
            );

            let result = swap_internal(
                &amm_config,
                &mut pool_state.borrow_mut(),
                &mut get_tick_array_states_mut(&tick_array_states).borrow_mut(),
                &mut observation_state.borrow_mut(),
                &None,
                12188240002,
                tick_math::get_sqrt_price_at_tick(-32400).unwrap(),
                true,
                true,
                oracle::block_timestamp_mock() as u32,
            );
            assert!(result.is_err());
            assert_eq!(
                result.unwrap_err(),
                ErrorCode::MissingTickArrayBitmapExtensionAccount.into()
            );
        }
    }

    #[test]
    fn explain_why_zero_for_one_less_or_equal_current_tick() {
        let tick_current = -28859;
        let mut liquidity = 121219;
        let sqrt_price_x64 = tick_math::get_sqrt_price_at_tick(tick_current).unwrap();
        let (amm_config, pool_state, tick_array_states, observation_state) = build_swap_param(
            tick_current,
            60,
            sqrt_price_x64,
            liquidity,
            vec![TickArrayInfo {
                start_tick_index: -32400,
                ticks: vec![
                    build_tick(-32400, 277065331032, -277065331032).take(),
                    build_tick(-29220, 1330680689, -1330680689).take(),
                    build_tick(-28860, 6408486554, -6408486554).take(),
                ],
            }],
        );

        // not cross tick(-28860), but pool.tick_current = -28860
        let (amount_0, amount_1) = swap_internal(
            &amm_config,
            &mut pool_state.borrow_mut(),
            &mut get_tick_array_states_mut(&tick_array_states).borrow_mut(),
            &mut observation_state.borrow_mut(),
            &None,
            25,
            tick_math::get_sqrt_price_at_tick(-32400).unwrap(),
            true,
            true,
            oracle::block_timestamp_mock() as u32,
        )
        .unwrap();
        println!("amount_0:{},amount_1:{}", amount_0, amount_1);
        assert!(pool_state.borrow().tick_current < tick_current);
        assert!(pool_state.borrow().tick_current == -28860);
        assert!(
            pool_state.borrow().sqrt_price_x64 > tick_math::get_sqrt_price_at_tick(-28860).unwrap()
        );
        assert!(pool_state.borrow().liquidity == liquidity);
        assert!(amount_0 == 25);

        // just cross tick(-28860), pool.tick_current = -28861
        let (amount_0, amount_1) = swap_internal(
            &amm_config,
            &mut pool_state.borrow_mut(),
            &mut get_tick_array_states_mut(&tick_array_states).borrow_mut(),
            &mut observation_state.borrow_mut(),
            &None,
            3,
            tick_math::get_sqrt_price_at_tick(-32400).unwrap(),
            true,
            true,
            oracle::block_timestamp_mock() as u32,
        )
        .unwrap();
        println!("amount_0:{},amount_1:{}", amount_0, amount_1);
        assert!(pool_state.borrow().tick_current < tick_current);
        assert!(pool_state.borrow().tick_current == -28861);
        assert!(
            pool_state.borrow().sqrt_price_x64 > tick_math::get_sqrt_price_at_tick(-28861).unwrap()
        );
        assert!(pool_state.borrow().liquidity == liquidity + 6408486554);
        assert!(amount_0 == 3);

        liquidity = pool_state.borrow().liquidity;

        // we swap just a little amount, let pool tick_current also equal -28861
        // but pool.sqrt_price_x64 > tick_math::get_sqrt_price_at_tick(-28861)
        let (amount_0, amount_1) = swap_internal(
            &amm_config,
            &mut pool_state.borrow_mut(),
            &mut get_tick_array_states_mut(&tick_array_states).borrow_mut(),
            &mut observation_state.borrow_mut(),
            &None,
            50,
            tick_math::get_sqrt_price_at_tick(-32400).unwrap(),
            true,
            true,
            oracle::block_timestamp_mock() as u32,
        )
        .unwrap();
        println!("amount_0:{},amount_1:{}", amount_0, amount_1);
        assert!(pool_state.borrow().tick_current == -28861);
        assert!(
            pool_state.borrow().sqrt_price_x64 > tick_math::get_sqrt_price_at_tick(-28861).unwrap()
        );
        assert!(pool_state.borrow().liquidity == liquidity);
        assert!(amount_0 == 50);
    }

    #[cfg(test)]
    mod swap_edge_test {
        use super::*;

        #[test]
        fn zero_for_one_swap_edge_case() {
            let mut tick_current = -28859;
            let liquidity = 121219;
            let mut sqrt_price_x64 = tick_math::get_sqrt_price_at_tick(tick_current).unwrap();
            let (amm_config, pool_state, tick_array_states, observation_state) = build_swap_param(
                tick_current,
                60,
                sqrt_price_x64,
                liquidity,
                vec![
                    TickArrayInfo {
                        start_tick_index: -32400,
                        ticks: vec![
                            build_tick(-32400, 277065331032, -277065331032).take(),
                            build_tick(-29220, 1330680689, -1330680689).take(),
                            build_tick(-28860, 6408486554, -6408486554).take(),
                        ],
                    },
                    TickArrayInfo {
                        start_tick_index: -28800,
                        ticks: vec![build_tick(-28800, 3726362727, -3726362727).take()],
                    },
                ],
            );

            // zero for one, just cross tick(-28860),  pool.tick_current = -28861 and pool.sqrt_price_x64 = tick_math::get_sqrt_price_at_tick(-28860)
            let (amount_0, amount_1) = swap_internal(
                &amm_config,
                &mut pool_state.borrow_mut(),
                &mut get_tick_array_states_mut(&tick_array_states).borrow_mut(),
                &mut observation_state.borrow_mut(),
                &None,
                27,
                tick_math::get_sqrt_price_at_tick(-32400).unwrap(),
                true,
                true,
                oracle::block_timestamp_mock() as u32,
            )
            .unwrap();
            println!("amount_0:{},amount_1:{}", amount_0, amount_1);
            assert!(pool_state.borrow().tick_current < tick_current);
            assert!(pool_state.borrow().tick_current == -28861);
            assert!(
                pool_state.borrow().sqrt_price_x64
                    == tick_math::get_sqrt_price_at_tick(-28860).unwrap()
            );
            assert!(pool_state.borrow().liquidity == liquidity + 6408486554);
            assert!(amount_0 == 27);

            tick_current = pool_state.borrow().tick_current;
            sqrt_price_x64 = pool_state.borrow().sqrt_price_x64;

            // we swap just a little amount, it is completely taken by fees, the sqrt price and the tick will remain the same
            let (amount_0, amount_1) = swap_internal(
                &amm_config,
                &mut pool_state.borrow_mut(),
                &mut get_tick_array_states_mut(&tick_array_states).borrow_mut(),
                &mut observation_state.borrow_mut(),
                &None,
                1,
                tick_math::get_sqrt_price_at_tick(-32400).unwrap(),
                true,
                true,
                oracle::block_timestamp_mock() as u32,
            )
            .unwrap();
            println!("amount_0:{},amount_1:{}", amount_0, amount_1);
            assert!(pool_state.borrow().tick_current == tick_current);
            assert!(pool_state.borrow().tick_current == -28861);
            assert!(pool_state.borrow().sqrt_price_x64 == sqrt_price_x64);

            tick_current = pool_state.borrow().tick_current;
            sqrt_price_x64 = pool_state.borrow().sqrt_price_x64;

            // reverse swap direction, one_for_zero
            // Actually, the loop for this swap was executed twice because the previous swap happened to have `pool.tick_current` exactly on the boundary that is divisible by `tick_spacing`.
            // In the first iteration of this swap's loop, it found the initial tick (-28860), but at this point, both the initial and final prices were equal to the price at tick -28860.
            // This did not meet the conditions for swapping so both swap_amount_input and swap_amount_output were 0. The actual output was calculated in the second iteration of the loop.
            let (amount_0, amount_1) = swap_internal(
                &amm_config,
                &mut pool_state.borrow_mut(),
                &mut get_tick_array_states_mut(&tick_array_states).borrow_mut(),
                &mut observation_state.borrow_mut(),
                &None,
                10,
                tick_math::get_sqrt_price_at_tick(-28800).unwrap(),
                false,
                true,
                oracle::block_timestamp_mock() as u32,
            )
            .unwrap();
            println!("amount_0:{},amount_1:{}", amount_0, amount_1);
            assert!(pool_state.borrow().tick_current > tick_current);
            assert!(pool_state.borrow().sqrt_price_x64 > sqrt_price_x64);
            assert!(
                pool_state.borrow().tick_current > -28860
                    && pool_state.borrow().tick_current <= -28800
            );
        }
    }
}<|MERGE_RESOLUTION|>--- conflicted
+++ resolved
@@ -169,7 +169,7 @@
 
     let updated_reward_infos = pool_state.update_reward_infos(block_timestamp as u64)?;
 
-    let mut state = SwapState {
+    let state = SwapState {
         amount_specified_remaining: amount_specified,
         amount_calculated: 0,
         sqrt_price_x64: pool_state.sqrt_price_x64,
@@ -186,9 +186,6 @@
     };
 
     // check observation account is owned by the pool
-<<<<<<< HEAD
-    require_keys_eq!(observation_state.pool_id, pool_state.key());
-=======
 
     // To prevent having to change all the outer code, we only care about swap_on_swap_state
     let tick_array_state_refs: VecDeque<_> = tick_array_states
@@ -308,39 +305,39 @@
         .ok_or(ErrorCode::InsufficientTickArrayStates)?;
     // check tick_array account is owned by the pool
     // require_keys_eq!(tick_array_current.pool_id, pool_state.key());
->>>>>>> b264c3f1
 
     let (mut is_match_pool_current_tick_array, first_vaild_tick_array_start_index) =
         pool_state.get_first_initialized_tick_array(&tickarray_bitmap_extension, zero_for_one)?;
     let mut current_vaild_tick_array_start_index = first_vaild_tick_array_start_index;
 
-    let expected_first_tick_array_address = Pubkey::find_program_address(
-        &[
-            TICK_ARRAY_SEED.as_bytes(),
-            pool_state.key().as_ref(),
-            &current_vaild_tick_array_start_index.to_be_bytes(),
-        ],
-        &crate::id(),
-    )
-    .0;
-
-    let mut tick_array_current = tick_array_states.pop_front().unwrap();
-    for _ in 0..tick_array_states.len() {
-        // check tick_array account is owned by the pool
-        require_keys_eq!(tick_array_current.pool_id, pool_state.key());
-        if tick_array_current.key() == expected_first_tick_array_address {
-            break;
-        }
-        tick_array_current = tick_array_states
-            .pop_front()
-            .ok_or(ErrorCode::NotEnoughTickArrayAccount)?;
-    }
-    // check first tick array account is correct
-    require_keys_eq!(
-        tick_array_current.key(),
-        expected_first_tick_array_address,
-        ErrorCode::InvalidFirstTickArrayAccount
-    );
+    // Unecessary validation for quote estimation
+    // let expected_first_tick_array_address = Pubkey::find_program_address(
+    //     &[
+    //         TICK_ARRAY_SEED.as_bytes(),
+    //         pool_state.key().as_ref(),
+    //         &current_vaild_tick_array_start_index.to_be_bytes(),
+    //     ],
+    //     &crate::id(),
+    // )
+    // .0;
+
+    // let mut tick_array_current = tick_array_states.pop_front().unwrap();
+    // for _ in 0..tick_array_states.len() {
+    //     // check tick_array account is owned by the pool
+    //     require_keys_eq!(tick_array_current.pool_id, pool_state.key());
+    //     if tick_array_current.key() == expected_first_tick_array_address {
+    //         break;
+    //     }
+    //     tick_array_current = tick_array_states
+    //         .pop_front()
+    //         .ok_or(ErrorCode::NotEnoughTickArrayAccount)?;
+    // }
+    // // check first tick array account is correct
+    // require_keys_eq!(
+    //     tick_array_current.key(),
+    //     expected_first_tick_array_address,
+    //     ErrorCode::InvalidFirstTickArrayAccount
+    // );
 
     // continue swapping as long as we haven't used the entire input/output and haven't
     // reached the price limit
@@ -364,16 +361,17 @@
         let mut step = StepComputations::default();
         step.sqrt_price_start_x64 = state.sqrt_price_x64;
 
+        let default_tick_state = TickState::default();
         let mut next_initialized_tick = if let Some(tick_state) = tick_array_current
             .next_initialized_tick(state.tick, pool_state.tick_spacing, zero_for_one)?
         {
-            Box::new(*tick_state)
+            tick_state
         } else {
             if !is_match_pool_current_tick_array {
                 is_match_pool_current_tick_array = true;
-                Box::new(*tick_array_current.first_initialized_tick(zero_for_one)?)
+                tick_array_current.first_initialized_tick(zero_for_one)?
             } else {
-                Box::new(TickState::default())
+                &default_tick_state
             }
         };
         #[cfg(feature = "enable-log")]
@@ -390,35 +388,12 @@
                     current_vaild_tick_array_start_index,
                     zero_for_one,
                 )?;
-<<<<<<< HEAD
-            if next_initialized_tickarray_index.is_none() {
-                return err!(ErrorCode::LiquidityInsufficient);
-            }
-=======
             current_vaild_tick_array_start_index =
                 next_initialized_tickarray_index.ok_or(ErrorCode::LiquidityInsufficient)?;
->>>>>>> b264c3f1
-
-            let expected_next_tick_array_address = Pubkey::find_program_address(
-                &[
-                    TICK_ARRAY_SEED.as_bytes(),
-                    pool_state.key().as_ref(),
-                    &next_initialized_tickarray_index.unwrap().to_be_bytes(),
-                ],
-                &crate::id(),
-            )
-            .0;
-            while tick_array_current
-                .key()
-                .ne(&expected_next_tick_array_address)
-            {
-                tick_array_current = tick_array_states
-                    .pop_front()
-                    .ok_or(ErrorCode::NotEnoughTickArrayAccount)?;
-
-                require_keys_eq!(tick_array_current.pool_id, pool_state.key());
-            }
-            current_vaild_tick_array_start_index = next_initialized_tickarray_index.unwrap();
+
+            tick_array_current = tick_array_states
+                .pop_front()
+                .ok_or(ErrorCode::InsufficientTickArrayStates)?;
 
             // let expected_next_tick_array_address = Pubkey::find_program_address(
             //     &[
@@ -440,7 +415,7 @@
             // }
 
             let first_initialized_tick = tick_array_current.first_initialized_tick(zero_for_one)?;
-            next_initialized_tick = Box::new(*first_initialized_tick);
+            next_initialized_tick = first_initialized_tick;
         }
         step.tick_next = next_initialized_tick.tick;
         step.initialized = next_initialized_tick.is_initialized();
@@ -578,27 +553,6 @@
                 #[cfg(feature = "enable-log")]
                 msg!("loading next tick {}", step.tick_next);
 
-<<<<<<< HEAD
-                let mut liquidity_net = next_initialized_tick.cross(
-                    if zero_for_one {
-                        state.fee_growth_global_x64
-                    } else {
-                        pool_state.fee_growth_global_0_x64
-                    },
-                    if zero_for_one {
-                        pool_state.fee_growth_global_1_x64
-                    } else {
-                        state.fee_growth_global_x64
-                    },
-                    &updated_reward_infos,
-                );
-                // update tick_state to tick_array account
-                tick_array_current.update_tick_state(
-                    next_initialized_tick.tick,
-                    pool_state.tick_spacing.into(),
-                    *next_initialized_tick,
-                )?;
-=======
                 let mut liquidity_net = next_initialized_tick.liquidity_net;
                 // update tick_state to tick_array account
                 // tick_array_current.update_tick_state(
@@ -606,7 +560,6 @@
                 //     pool_state.tick_spacing.into(),
                 //     *next_initialized_tick,
                 // )?;
->>>>>>> b264c3f1
 
                 if zero_for_one {
                     liquidity_net = liquidity_net.neg();
@@ -654,34 +607,12 @@
         //     zero_for_one,
         // });
     }
-    // update tick
-    if state.tick != pool_state.tick_current {
-        pool_state.tick_current = state.tick;
-    }
-    // update the previous price to the observation
-    let next_observation_index = observation_state
-        .update_check(
-            block_timestamp,
-            pool_state.sqrt_price_x64,
-            pool_state.observation_index,
-            pool_state.observation_update_duration.into(),
-        )
-        .unwrap();
-    match next_observation_index {
-        Option::Some(index) => pool_state.observation_index = index,
-        Option::None => {}
-    }
-    pool_state.sqrt_price_x64 = state.sqrt_price_x64;
-
-    if liquidity_start != state.liquidity {
-        pool_state.liquidity = state.liquidity;
-    }
 
     let (amount_0, amount_1) = if zero_for_one == is_base_input {
         (
             amount_specified
                 .checked_sub(state.amount_specified_remaining)
-                .unwrap(),
+                .ok_or(ErrorCode::InvalidComputation)?,
             state.amount_calculated,
         )
     } else {
@@ -689,67 +620,11 @@
             state.amount_calculated,
             amount_specified
                 .checked_sub(state.amount_specified_remaining)
-                .unwrap(),
+                .ok_or(ErrorCode::InvalidComputation)?,
         )
     };
 
-    if zero_for_one {
-        pool_state.fee_growth_global_0_x64 = state.fee_growth_global_x64;
-        pool_state.total_fees_token_0 = pool_state
-            .total_fees_token_0
-            .checked_add(state.fee_amount)
-            .unwrap();
-
-        if state.protocol_fee > 0 {
-            pool_state.protocol_fees_token_0 = pool_state
-                .protocol_fees_token_0
-                .checked_add(state.protocol_fee)
-                .unwrap();
-        }
-        if state.fund_fee > 0 {
-            pool_state.fund_fees_token_0 = pool_state
-                .fund_fees_token_0
-                .checked_add(state.fund_fee)
-                .unwrap();
-        }
-        pool_state.swap_in_amount_token_0 = pool_state
-            .swap_in_amount_token_0
-            .checked_add(u128::from(amount_0))
-            .unwrap();
-        pool_state.swap_out_amount_token_1 = pool_state
-            .swap_out_amount_token_1
-            .checked_add(u128::from(amount_1))
-            .unwrap();
-    } else {
-        pool_state.fee_growth_global_1_x64 = state.fee_growth_global_x64;
-        pool_state.total_fees_token_1 = pool_state
-            .total_fees_token_1
-            .checked_add(state.fee_amount)
-            .unwrap();
-
-        if state.protocol_fee > 0 {
-            pool_state.protocol_fees_token_1 = pool_state
-                .protocol_fees_token_1
-                .checked_add(state.protocol_fee)
-                .unwrap();
-        }
-        if state.fund_fee > 0 {
-            pool_state.fund_fees_token_1 = pool_state
-                .fund_fees_token_1
-                .checked_add(state.fund_fee)
-                .unwrap();
-        }
-        pool_state.swap_in_amount_token_1 = pool_state
-            .swap_in_amount_token_1
-            .checked_add(u128::from(amount_1))
-            .unwrap();
-        pool_state.swap_out_amount_token_0 = pool_state
-            .swap_out_amount_token_0
-            .checked_add(u128::from(amount_0))
-            .unwrap();
-    }
-
-    Ok((amount_0, amount_1))
+    Ok((state, amount_0, amount_1))
 }
 
 /// Performs a single exact input/output swap
