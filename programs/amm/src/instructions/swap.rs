--- conflicted
+++ resolved
@@ -310,7 +310,6 @@
         pool_state.get_first_initialized_tick_array(&tickarray_bitmap_extension, zero_for_one)?;
     let mut current_vaild_tick_array_start_index = first_vaild_tick_array_start_index;
 
-<<<<<<< HEAD
     // Unecessary validation for quote estimation
     // let expected_first_tick_array_address = Pubkey::find_program_address(
     //     &[
@@ -339,26 +338,6 @@
     //     expected_first_tick_array_address,
     //     ErrorCode::InvalidFirstTickArrayAccount
     // );
-=======
-    let mut tick_array_current = tick_array_states.pop_front().unwrap();
-    // find the first active tick array account
-    for _ in 0..tick_array_states.len() {
-        if tick_array_current.start_tick_index == current_vaild_tick_array_start_index {
-            break;
-        }
-        tick_array_current = tick_array_states
-            .pop_front()
-            .ok_or(ErrorCode::NotEnoughTickArrayAccount)?;
-    }
-    // check the first tick_array account is owned by the pool
-    require_keys_eq!(tick_array_current.pool_id, pool_state.key());
-    // check first tick array account is correct
-    require_eq!(
-        tick_array_current.start_tick_index,
-        current_vaild_tick_array_start_index,
-        ErrorCode::InvalidFirstTickArrayAccount
-    );
->>>>>>> 2eb458df
 
     // continue swapping as long as we haven't used the entire input/output and haven't
     // reached the price limit
@@ -409,7 +388,6 @@
                     current_vaild_tick_array_start_index,
                     zero_for_one,
                 )?;
-<<<<<<< HEAD
             current_vaild_tick_array_start_index =
                 next_initialized_tickarray_index.ok_or(ErrorCode::LiquidityInsufficient)?;
 
@@ -435,20 +413,6 @@
             //         .pop_front()
             //         .ok_or(ErrorCode::NotEnoughTickArrayAccount)?;
             // }
-=======
-            if next_initialized_tickarray_index.is_none() {
-                return err!(ErrorCode::LiquidityInsufficient);
-            }
-
-            while tick_array_current.start_tick_index != next_initialized_tickarray_index.unwrap() {
-                tick_array_current = tick_array_states
-                    .pop_front()
-                    .ok_or(ErrorCode::NotEnoughTickArrayAccount)?;
-                // check the tick_array account is owned by the pool
-                require_keys_eq!(tick_array_current.pool_id, pool_state.key());
-            }
-            current_vaild_tick_array_start_index = next_initialized_tickarray_index.unwrap();
->>>>>>> 2eb458df
 
             let first_initialized_tick = tick_array_current.first_initialized_tick(zero_for_one)?;
             next_initialized_tick = first_initialized_tick;
@@ -500,11 +464,6 @@
         .ok_or(ErrorCode::InvalidComputation)?;
         #[cfg(feature = "enable-log")]
         msg!("{:#?}", swap_step);
-        if zero_for_one {
-            require_gte!(swap_step.sqrt_price_next_x64, target_price);
-        } else {
-            require_gte!(target_price, swap_step.sqrt_price_next_x64);
-        }
         state.sqrt_price_x64 = swap_step.sqrt_price_next_x64;
         step.amount_in = swap_step.amount_in;
         step.amount_out = swap_step.amount_out;
