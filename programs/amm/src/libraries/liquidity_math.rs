use super::big_num::U128;
use super::big_num::U256;
use super::fixed_point_64;
use super::full_math::MulDiv;
use super::tick_math;
use super::unsafe_math::UnsafeMathTrait;
use crate::error::ErrorCode;
use anchor_lang::prelude::*;

/// Add a signed liquidity delta to liquidity and revert if it overflows or underflows
///
/// # Arguments
///
/// * `x` - The liquidity (L) before change
/// * `y` - The delta (ΔL) by which liquidity should be changed
///
pub fn add_delta(x: u128, y: i128) -> Result<u128> {
    let z: u128;
    if y < 0 {
        z = x - u128::try_from(-y).unwrap();
        require_gt!(x, z, ErrorCode::LiquiditySubValueErr);
    } else {
        z = x + u128::try_from(y).unwrap();
        require_gte!(z, x, ErrorCode::LiquidityAddValueErr);
    }

    Ok(z)
}

/// Computes the amount of liquidity received for a given amount of token_0 and price range
/// Calculates ΔL = Δx (√P_upper x √P_lower)/(√P_upper - √P_lower)
pub fn get_liquidity_from_amount_0(
    mut sqrt_ratio_a_x64: u128,
    mut sqrt_ratio_b_x64: u128,
    amount_0: u64,
) -> u128 {
    // sqrt_ratio_a_x64 should hold the smaller value
    if sqrt_ratio_a_x64 > sqrt_ratio_b_x64 {
        std::mem::swap(&mut sqrt_ratio_a_x64, &mut sqrt_ratio_b_x64);
    };
    let intermediate = U128::from(sqrt_ratio_a_x64)
        .mul_div_floor(
            U128::from(sqrt_ratio_b_x64),
            U128::from(fixed_point_64::Q64),
        )
        .unwrap();

    U128::from(amount_0)
        .mul_div_floor(
            intermediate,
            U128::from(sqrt_ratio_b_x64 - sqrt_ratio_a_x64),
        )
        .unwrap()
        .as_u128()
}

/// Computes the amount of liquidity received for a given amount of token_1 and price range
/// Calculates ΔL = Δy / (√P_upper - √P_lower)
pub fn get_liquidity_from_amount_1(
    mut sqrt_ratio_a_x64: u128,
    mut sqrt_ratio_b_x64: u128,
    amount_1: u64,
) -> u128 {
    // sqrt_ratio_a_x64 should hold the smaller value
    if sqrt_ratio_a_x64 > sqrt_ratio_b_x64 {
        std::mem::swap(&mut sqrt_ratio_a_x64, &mut sqrt_ratio_b_x64);
    };

    U128::from(amount_1)
        .mul_div_floor(
            U128::from(fixed_point_64::Q64),
            U128::from(sqrt_ratio_b_x64 - sqrt_ratio_a_x64),
        )
        .unwrap()
        .as_u128()
}

/// Computes the maximum amount of liquidity received for a given amount of token_0, token_1, the current
/// pool prices and the prices at the tick boundaries
pub fn get_liquidity_from_amounts(
    sqrt_ratio_x64: u128,
    mut sqrt_ratio_a_x64: u128,
    mut sqrt_ratio_b_x64: u128,
    amount_0: u64,
    amount_1: u64,
) -> u128 {
    // sqrt_ratio_a_x64 should hold the smaller value
    if sqrt_ratio_a_x64 > sqrt_ratio_b_x64 {
        std::mem::swap(&mut sqrt_ratio_a_x64, &mut sqrt_ratio_b_x64);
    };

    if sqrt_ratio_x64 <= sqrt_ratio_a_x64 {
        // If P ≤ P_lower, only token_0 liquidity is active
        get_liquidity_from_amount_0(sqrt_ratio_a_x64, sqrt_ratio_b_x64, amount_0)
    } else if sqrt_ratio_x64 < sqrt_ratio_b_x64 {
        // If P_lower < P < P_upper, active liquidity is the minimum of the liquidity provided
        // by token_0 and token_1
        u128::min(
            get_liquidity_from_amount_0(sqrt_ratio_x64, sqrt_ratio_b_x64, amount_0),
            get_liquidity_from_amount_1(sqrt_ratio_a_x64, sqrt_ratio_x64, amount_1),
        )
    } else {
        // If P ≥ P_upper, only token_1 liquidity is active
        get_liquidity_from_amount_1(sqrt_ratio_a_x64, sqrt_ratio_b_x64, amount_1)
    }
}

/// Computes the maximum amount of liquidity received for a given amount of token_0, token_1, the current
/// pool prices and the prices at the tick boundaries
pub fn get_liquidity_from_single_amount_0(
    sqrt_ratio_x64: u128,
    mut sqrt_ratio_a_x64: u128,
    mut sqrt_ratio_b_x64: u128,
    amount_0: u64,
) -> u128 {
    // sqrt_ratio_a_x64 should hold the smaller value
    if sqrt_ratio_a_x64 > sqrt_ratio_b_x64 {
        std::mem::swap(&mut sqrt_ratio_a_x64, &mut sqrt_ratio_b_x64);
    };

    if sqrt_ratio_x64 <= sqrt_ratio_a_x64 {
        // If P ≤ P_lower, only token_0 liquidity is active
        get_liquidity_from_amount_0(sqrt_ratio_a_x64, sqrt_ratio_b_x64, amount_0)
    } else if sqrt_ratio_x64 < sqrt_ratio_b_x64 {
        // If P_lower < P < P_upper, active liquidity is the minimum of the liquidity provided
        // by token_0 and token_1
        get_liquidity_from_amount_0(sqrt_ratio_x64, sqrt_ratio_b_x64, amount_0)
    } else {
        // If P ≥ P_upper, only token_1 liquidity is active
        0
    }
}

/// Computes the maximum amount of liquidity received for a given amount of token_0, token_1, the current
/// pool prices and the prices at the tick boundaries
pub fn get_liquidity_from_single_amount_1(
    sqrt_ratio_x64: u128,
    mut sqrt_ratio_a_x64: u128,
    mut sqrt_ratio_b_x64: u128,
    amount_1: u64,
) -> u128 {
    // sqrt_ratio_a_x64 should hold the smaller value
    if sqrt_ratio_a_x64 > sqrt_ratio_b_x64 {
        std::mem::swap(&mut sqrt_ratio_a_x64, &mut sqrt_ratio_b_x64);
    };

    if sqrt_ratio_x64 <= sqrt_ratio_a_x64 {
        // If P ≤ P_lower, only token_0 liquidity is active
        0
    } else if sqrt_ratio_x64 < sqrt_ratio_b_x64 {
        // If P_lower < P < P_upper, active liquidity is the minimum of the liquidity provided
        // by token_0 and token_1
        get_liquidity_from_amount_1(sqrt_ratio_a_x64, sqrt_ratio_x64, amount_1)
    } else {
        // If P ≥ P_upper, only token_1 liquidity is active
        get_liquidity_from_amount_1(sqrt_ratio_a_x64, sqrt_ratio_b_x64, amount_1)
    }
}

/// Gets the delta amount_0 for given liquidity and price range
///
/// # Formula
///
/// * `Δx = L * (1 / √P_lower - 1 / √P_upper)`
/// * i.e. `L * (√P_upper - √P_lower) / (√P_upper * √P_lower)`
pub fn get_delta_amount_0_unsigned(
    mut sqrt_ratio_a_x64: u128,
    mut sqrt_ratio_b_x64: u128,
    liquidity: u128,
    round_up: bool,
<<<<<<< HEAD
) -> Option<u64> {
=======
) -> Result<u64> {
>>>>>>> 0059ce4b
    // sqrt_ratio_a_x64 should hold the smaller value
    if sqrt_ratio_a_x64 > sqrt_ratio_b_x64 {
        std::mem::swap(&mut sqrt_ratio_a_x64, &mut sqrt_ratio_b_x64);
    };

    let numerator_1 = U256::from(liquidity) << fixed_point_64::RESOLUTION;
    let numerator_2 = U256::from(sqrt_ratio_b_x64 - sqrt_ratio_a_x64);

    assert!(sqrt_ratio_a_x64 > 0);

<<<<<<< HEAD
    let amount = if round_up {
=======
    let result = if round_up {
>>>>>>> 0059ce4b
        U256::div_rounding_up(
            numerator_1.mul_div_ceil(numerator_2, U256::from(sqrt_ratio_b_x64))?,
            U256::from(sqrt_ratio_a_x64),
        )
    } else {
<<<<<<< HEAD
        numerator_1.mul_div_floor(numerator_2, U256::from(sqrt_ratio_b_x64))?
            / U256::from(sqrt_ratio_a_x64)
    };

    amount.try_into().ok()
=======
        numerator_1
            .mul_div_floor(numerator_2, U256::from(sqrt_ratio_b_x64))
            .unwrap()
            / U256::from(sqrt_ratio_a_x64)
    };
    if result > U256::from(u64::MAX) {
        return Err(ErrorCode::MaxTokenOverflow.into());
    }
    return Ok(result.as_u64());
>>>>>>> 0059ce4b
}

/// Gets the delta amount_1 for given liquidity and price range
/// * `Δy = L (√P_upper - √P_lower)`
pub fn get_delta_amount_1_unsigned(
    mut sqrt_ratio_a_x64: u128,
    mut sqrt_ratio_b_x64: u128,
    liquidity: u128,
    round_up: bool,
<<<<<<< HEAD
) -> Option<u64> {
=======
) -> Result<u64> {
>>>>>>> 0059ce4b
    // sqrt_ratio_a_x64 should hold the smaller value
    if sqrt_ratio_a_x64 > sqrt_ratio_b_x64 {
        std::mem::swap(&mut sqrt_ratio_a_x64, &mut sqrt_ratio_b_x64);
    };

<<<<<<< HEAD
    let amount = if round_up {
=======
    let result = if round_up {
>>>>>>> 0059ce4b
        U256::from(liquidity).mul_div_ceil(
            U256::from(sqrt_ratio_b_x64 - sqrt_ratio_a_x64),
            U256::from(fixed_point_64::Q64),
        )?
    } else {
        U256::from(liquidity).mul_div_floor(
            U256::from(sqrt_ratio_b_x64 - sqrt_ratio_a_x64),
            U256::from(fixed_point_64::Q64),
<<<<<<< HEAD
        )?
    };
    amount.try_into().ok()
=======
        )
    }
    .unwrap();
    if result > U256::from(u64::MAX) {
        return Err(ErrorCode::MaxTokenOverflow.into());
    }
    return Ok(result.as_u64());
>>>>>>> 0059ce4b
}

/// Helper function to get signed delta amount_0 for given liquidity and price range
pub fn get_delta_amount_0_signed(
    sqrt_ratio_a_x64: u128,
    sqrt_ratio_b_x64: u128,
    liquidity: i128,
<<<<<<< HEAD
) -> i64 {
=======
) -> Result<u64> {
>>>>>>> 0059ce4b
    if liquidity < 0 {
        -i64::try_from(
            get_delta_amount_0_unsigned(
                sqrt_ratio_a_x64,
                sqrt_ratio_b_x64,
                u128::try_from(-liquidity).unwrap(),
                false,
            )
            .unwrap(),
        )
        .unwrap()
    } else {
        i64::try_from(
            get_delta_amount_0_unsigned(
                sqrt_ratio_a_x64,
                sqrt_ratio_b_x64,
                u128::try_from(liquidity).unwrap(),
                true,
            )
            .unwrap(),
        )
        .unwrap()
    }
}

/// Helper function to get signed delta amount_1 for given liquidity and price range
pub fn get_delta_amount_1_signed(
    sqrt_ratio_a_x64: u128,
    sqrt_ratio_b_x64: u128,
    liquidity: i128,
<<<<<<< HEAD
) -> i64 {
=======
) -> Result<u64> {
>>>>>>> 0059ce4b
    if liquidity < 0 {
        -i64::try_from(
            get_delta_amount_1_unsigned(
                sqrt_ratio_a_x64,
                sqrt_ratio_b_x64,
                u128::try_from(-liquidity).unwrap(),
                false,
            )
            .unwrap(),
        )
        .unwrap()
    } else {
        i64::try_from(
            get_delta_amount_1_unsigned(
                sqrt_ratio_a_x64,
                sqrt_ratio_b_x64,
                u128::try_from(liquidity).unwrap(),
                true,
            )
            .unwrap(),
        )
        .unwrap()
    }
}

pub fn get_delta_amounts_signed(
    tick_current: i32,
    sqrt_price_x64_current: u128,
    tick_lower: i32,
    tick_upper: i32,
    liquidity_delta: i128,
) -> Result<(i64, i64)> {
    let mut amount_0 = 0;
    let mut amount_1 = 0;
    if tick_current < tick_lower {
        amount_0 = get_delta_amount_0_signed(
            tick_math::get_sqrt_price_at_tick(tick_lower)?,
            tick_math::get_sqrt_price_at_tick(tick_upper)?,
            liquidity_delta,
        )
        .unwrap();
    } else if tick_current < tick_upper {
        amount_0 = get_delta_amount_0_signed(
            sqrt_price_x64_current,
            tick_math::get_sqrt_price_at_tick(tick_upper)?,
            liquidity_delta,
        )
        .unwrap();
        amount_1 = get_delta_amount_1_signed(
            tick_math::get_sqrt_price_at_tick(tick_lower)?,
            sqrt_price_x64_current,
            liquidity_delta,
        )
        .unwrap();
    } else {
        amount_1 = get_delta_amount_1_signed(
            tick_math::get_sqrt_price_at_tick(tick_lower)?,
            tick_math::get_sqrt_price_at_tick(tick_upper)?,
            liquidity_delta,
        )
        .unwrap();
    }
    Ok((amount_0, amount_1))
}<|MERGE_RESOLUTION|>--- conflicted
+++ resolved
@@ -17,10 +17,10 @@
 pub fn add_delta(x: u128, y: i128) -> Result<u128> {
     let z: u128;
     if y < 0 {
-        z = x - u128::try_from(-y).unwrap();
+        z = x - u128::try_from(-y).map_err(|_| ErrorCode::CalculateOverflow)?;
         require_gt!(x, z, ErrorCode::LiquiditySubValueErr);
     } else {
-        z = x + u128::try_from(y).unwrap();
+        z = x + u128::try_from(y).map_err(|_| ErrorCode::CalculateOverflow)?;
         require_gte!(z, x, ErrorCode::LiquidityAddValueErr);
     }
 
@@ -33,7 +33,7 @@
     mut sqrt_ratio_a_x64: u128,
     mut sqrt_ratio_b_x64: u128,
     amount_0: u64,
-) -> u128 {
+) -> Result<u128> {
     // sqrt_ratio_a_x64 should hold the smaller value
     if sqrt_ratio_a_x64 > sqrt_ratio_b_x64 {
         std::mem::swap(&mut sqrt_ratio_a_x64, &mut sqrt_ratio_b_x64);
@@ -43,15 +43,15 @@
             U128::from(sqrt_ratio_b_x64),
             U128::from(fixed_point_64::Q64),
         )
-        .unwrap();
-
-    U128::from(amount_0)
+        .ok_or(ErrorCode::CalculateOverflow)?;
+
+    Ok(U128::from(amount_0)
         .mul_div_floor(
             intermediate,
             U128::from(sqrt_ratio_b_x64 - sqrt_ratio_a_x64),
         )
-        .unwrap()
-        .as_u128()
+        .ok_or(ErrorCode::CalculateOverflow)?
+        .as_u128())
 }
 
 /// Computes the amount of liquidity received for a given amount of token_1 and price range
@@ -60,19 +60,19 @@
     mut sqrt_ratio_a_x64: u128,
     mut sqrt_ratio_b_x64: u128,
     amount_1: u64,
-) -> u128 {
-    // sqrt_ratio_a_x64 should hold the smaller value
-    if sqrt_ratio_a_x64 > sqrt_ratio_b_x64 {
-        std::mem::swap(&mut sqrt_ratio_a_x64, &mut sqrt_ratio_b_x64);
-    };
-
-    U128::from(amount_1)
+) -> Result<u128> {
+    // sqrt_ratio_a_x64 should hold the smaller value
+    if sqrt_ratio_a_x64 > sqrt_ratio_b_x64 {
+        std::mem::swap(&mut sqrt_ratio_a_x64, &mut sqrt_ratio_b_x64);
+    };
+
+    Ok(U128::from(amount_1)
         .mul_div_floor(
             U128::from(fixed_point_64::Q64),
             U128::from(sqrt_ratio_b_x64 - sqrt_ratio_a_x64),
         )
-        .unwrap()
-        .as_u128()
+        .ok_or(ErrorCode::CalculateOverflow)?
+        .as_u128())
 }
 
 /// Computes the maximum amount of liquidity received for a given amount of token_0, token_1, the current
@@ -83,26 +83,26 @@
     mut sqrt_ratio_b_x64: u128,
     amount_0: u64,
     amount_1: u64,
-) -> u128 {
-    // sqrt_ratio_a_x64 should hold the smaller value
-    if sqrt_ratio_a_x64 > sqrt_ratio_b_x64 {
-        std::mem::swap(&mut sqrt_ratio_a_x64, &mut sqrt_ratio_b_x64);
-    };
-
-    if sqrt_ratio_x64 <= sqrt_ratio_a_x64 {
+) -> Result<u128> {
+    // sqrt_ratio_a_x64 should hold the smaller value
+    if sqrt_ratio_a_x64 > sqrt_ratio_b_x64 {
+        std::mem::swap(&mut sqrt_ratio_a_x64, &mut sqrt_ratio_b_x64);
+    };
+
+    Ok(if sqrt_ratio_x64 <= sqrt_ratio_a_x64 {
         // If P ≤ P_lower, only token_0 liquidity is active
-        get_liquidity_from_amount_0(sqrt_ratio_a_x64, sqrt_ratio_b_x64, amount_0)
+        get_liquidity_from_amount_0(sqrt_ratio_a_x64, sqrt_ratio_b_x64, amount_0)?
     } else if sqrt_ratio_x64 < sqrt_ratio_b_x64 {
         // If P_lower < P < P_upper, active liquidity is the minimum of the liquidity provided
         // by token_0 and token_1
         u128::min(
-            get_liquidity_from_amount_0(sqrt_ratio_x64, sqrt_ratio_b_x64, amount_0),
-            get_liquidity_from_amount_1(sqrt_ratio_a_x64, sqrt_ratio_x64, amount_1),
+            get_liquidity_from_amount_0(sqrt_ratio_x64, sqrt_ratio_b_x64, amount_0)?,
+            get_liquidity_from_amount_1(sqrt_ratio_a_x64, sqrt_ratio_x64, amount_1)?,
         )
     } else {
         // If P ≥ P_upper, only token_1 liquidity is active
-        get_liquidity_from_amount_1(sqrt_ratio_a_x64, sqrt_ratio_b_x64, amount_1)
-    }
+        get_liquidity_from_amount_1(sqrt_ratio_a_x64, sqrt_ratio_b_x64, amount_1)?
+    })
 }
 
 /// Computes the maximum amount of liquidity received for a given amount of token_0, token_1, the current
@@ -112,23 +112,23 @@
     mut sqrt_ratio_a_x64: u128,
     mut sqrt_ratio_b_x64: u128,
     amount_0: u64,
-) -> u128 {
-    // sqrt_ratio_a_x64 should hold the smaller value
-    if sqrt_ratio_a_x64 > sqrt_ratio_b_x64 {
-        std::mem::swap(&mut sqrt_ratio_a_x64, &mut sqrt_ratio_b_x64);
-    };
-
-    if sqrt_ratio_x64 <= sqrt_ratio_a_x64 {
+) -> Result<u128> {
+    // sqrt_ratio_a_x64 should hold the smaller value
+    if sqrt_ratio_a_x64 > sqrt_ratio_b_x64 {
+        std::mem::swap(&mut sqrt_ratio_a_x64, &mut sqrt_ratio_b_x64);
+    };
+
+    Ok(if sqrt_ratio_x64 <= sqrt_ratio_a_x64 {
         // If P ≤ P_lower, only token_0 liquidity is active
-        get_liquidity_from_amount_0(sqrt_ratio_a_x64, sqrt_ratio_b_x64, amount_0)
+        get_liquidity_from_amount_0(sqrt_ratio_a_x64, sqrt_ratio_b_x64, amount_0)?
     } else if sqrt_ratio_x64 < sqrt_ratio_b_x64 {
         // If P_lower < P < P_upper, active liquidity is the minimum of the liquidity provided
         // by token_0 and token_1
-        get_liquidity_from_amount_0(sqrt_ratio_x64, sqrt_ratio_b_x64, amount_0)
+        get_liquidity_from_amount_0(sqrt_ratio_x64, sqrt_ratio_b_x64, amount_0)?
     } else {
         // If P ≥ P_upper, only token_1 liquidity is active
         0
-    }
+    })
 }
 
 /// Computes the maximum amount of liquidity received for a given amount of token_0, token_1, the current
@@ -138,23 +138,23 @@
     mut sqrt_ratio_a_x64: u128,
     mut sqrt_ratio_b_x64: u128,
     amount_1: u64,
-) -> u128 {
-    // sqrt_ratio_a_x64 should hold the smaller value
-    if sqrt_ratio_a_x64 > sqrt_ratio_b_x64 {
-        std::mem::swap(&mut sqrt_ratio_a_x64, &mut sqrt_ratio_b_x64);
-    };
-
-    if sqrt_ratio_x64 <= sqrt_ratio_a_x64 {
+) -> Result<u128> {
+    // sqrt_ratio_a_x64 should hold the smaller value
+    if sqrt_ratio_a_x64 > sqrt_ratio_b_x64 {
+        std::mem::swap(&mut sqrt_ratio_a_x64, &mut sqrt_ratio_b_x64);
+    };
+
+    Ok(if sqrt_ratio_x64 <= sqrt_ratio_a_x64 {
         // If P ≤ P_lower, only token_0 liquidity is active
         0
     } else if sqrt_ratio_x64 < sqrt_ratio_b_x64 {
         // If P_lower < P < P_upper, active liquidity is the minimum of the liquidity provided
         // by token_0 and token_1
-        get_liquidity_from_amount_1(sqrt_ratio_a_x64, sqrt_ratio_x64, amount_1)
+        get_liquidity_from_amount_1(sqrt_ratio_a_x64, sqrt_ratio_x64, amount_1)?
     } else {
         // If P ≥ P_upper, only token_1 liquidity is active
-        get_liquidity_from_amount_1(sqrt_ratio_a_x64, sqrt_ratio_b_x64, amount_1)
-    }
+        get_liquidity_from_amount_1(sqrt_ratio_a_x64, sqrt_ratio_b_x64, amount_1)?
+    })
 }
 
 /// Gets the delta amount_0 for given liquidity and price range
@@ -168,11 +168,7 @@
     mut sqrt_ratio_b_x64: u128,
     liquidity: u128,
     round_up: bool,
-<<<<<<< HEAD
-) -> Option<u64> {
-=======
 ) -> Result<u64> {
->>>>>>> 0059ce4b
     // sqrt_ratio_a_x64 should hold the smaller value
     if sqrt_ratio_a_x64 > sqrt_ratio_b_x64 {
         std::mem::swap(&mut sqrt_ratio_a_x64, &mut sqrt_ratio_b_x64);
@@ -183,33 +179,23 @@
 
     assert!(sqrt_ratio_a_x64 > 0);
 
-<<<<<<< HEAD
-    let amount = if round_up {
-=======
     let result = if round_up {
->>>>>>> 0059ce4b
         U256::div_rounding_up(
-            numerator_1.mul_div_ceil(numerator_2, U256::from(sqrt_ratio_b_x64))?,
+            numerator_1
+                .mul_div_ceil(numerator_2, U256::from(sqrt_ratio_b_x64))
+                .ok_or(ErrorCode::CalculateOverflow)?,
             U256::from(sqrt_ratio_a_x64),
         )
     } else {
-<<<<<<< HEAD
-        numerator_1.mul_div_floor(numerator_2, U256::from(sqrt_ratio_b_x64))?
-            / U256::from(sqrt_ratio_a_x64)
-    };
-
-    amount.try_into().ok()
-=======
         numerator_1
             .mul_div_floor(numerator_2, U256::from(sqrt_ratio_b_x64))
-            .unwrap()
+            .ok_or(ErrorCode::CalculateOverflow)?
             / U256::from(sqrt_ratio_a_x64)
     };
     if result > U256::from(u64::MAX) {
         return Err(ErrorCode::MaxTokenOverflow.into());
     }
     return Ok(result.as_u64());
->>>>>>> 0059ce4b
 }
 
 /// Gets the delta amount_1 for given liquidity and price range
@@ -219,42 +205,31 @@
     mut sqrt_ratio_b_x64: u128,
     liquidity: u128,
     round_up: bool,
-<<<<<<< HEAD
-) -> Option<u64> {
-=======
 ) -> Result<u64> {
->>>>>>> 0059ce4b
-    // sqrt_ratio_a_x64 should hold the smaller value
-    if sqrt_ratio_a_x64 > sqrt_ratio_b_x64 {
-        std::mem::swap(&mut sqrt_ratio_a_x64, &mut sqrt_ratio_b_x64);
-    };
-
-<<<<<<< HEAD
-    let amount = if round_up {
-=======
+    // sqrt_ratio_a_x64 should hold the smaller value
+    if sqrt_ratio_a_x64 > sqrt_ratio_b_x64 {
+        std::mem::swap(&mut sqrt_ratio_a_x64, &mut sqrt_ratio_b_x64);
+    };
+
     let result = if round_up {
->>>>>>> 0059ce4b
-        U256::from(liquidity).mul_div_ceil(
-            U256::from(sqrt_ratio_b_x64 - sqrt_ratio_a_x64),
-            U256::from(fixed_point_64::Q64),
-        )?
-    } else {
-        U256::from(liquidity).mul_div_floor(
-            U256::from(sqrt_ratio_b_x64 - sqrt_ratio_a_x64),
-            U256::from(fixed_point_64::Q64),
-<<<<<<< HEAD
-        )?
-    };
-    amount.try_into().ok()
-=======
-        )
-    }
-    .unwrap();
+        U256::from(liquidity)
+            .mul_div_ceil(
+                U256::from(sqrt_ratio_b_x64 - sqrt_ratio_a_x64),
+                U256::from(fixed_point_64::Q64),
+            )
+            .ok_or(ErrorCode::CalculateOverflow)?
+    } else {
+        U256::from(liquidity)
+            .mul_div_floor(
+                U256::from(sqrt_ratio_b_x64 - sqrt_ratio_a_x64),
+                U256::from(fixed_point_64::Q64),
+            )
+            .ok_or(ErrorCode::CalculateOverflow)?
+    };
     if result > U256::from(u64::MAX) {
         return Err(ErrorCode::MaxTokenOverflow.into());
     }
     return Ok(result.as_u64());
->>>>>>> 0059ce4b
 }
 
 /// Helper function to get signed delta amount_0 for given liquidity and price range
@@ -262,33 +237,21 @@
     sqrt_ratio_a_x64: u128,
     sqrt_ratio_b_x64: u128,
     liquidity: i128,
-<<<<<<< HEAD
-) -> i64 {
-=======
 ) -> Result<u64> {
->>>>>>> 0059ce4b
     if liquidity < 0 {
-        -i64::try_from(
-            get_delta_amount_0_unsigned(
-                sqrt_ratio_a_x64,
-                sqrt_ratio_b_x64,
-                u128::try_from(-liquidity).unwrap(),
-                false,
-            )
-            .unwrap(),
-        )
-        .unwrap()
-    } else {
-        i64::try_from(
-            get_delta_amount_0_unsigned(
-                sqrt_ratio_a_x64,
-                sqrt_ratio_b_x64,
-                u128::try_from(liquidity).unwrap(),
-                true,
-            )
-            .unwrap(),
-        )
-        .unwrap()
+        get_delta_amount_0_unsigned(
+            sqrt_ratio_a_x64,
+            sqrt_ratio_b_x64,
+            u128::try_from(-liquidity).map_err(|_| ErrorCode::CalculateOverflow)?,
+            false,
+        )
+    } else {
+        get_delta_amount_0_unsigned(
+            sqrt_ratio_a_x64,
+            sqrt_ratio_b_x64,
+            u128::try_from(liquidity).map_err(|_| ErrorCode::CalculateOverflow)?,
+            true,
+        )
     }
 }
 
@@ -297,33 +260,21 @@
     sqrt_ratio_a_x64: u128,
     sqrt_ratio_b_x64: u128,
     liquidity: i128,
-<<<<<<< HEAD
-) -> i64 {
-=======
 ) -> Result<u64> {
->>>>>>> 0059ce4b
     if liquidity < 0 {
-        -i64::try_from(
-            get_delta_amount_1_unsigned(
-                sqrt_ratio_a_x64,
-                sqrt_ratio_b_x64,
-                u128::try_from(-liquidity).unwrap(),
-                false,
-            )
-            .unwrap(),
-        )
-        .unwrap()
-    } else {
-        i64::try_from(
-            get_delta_amount_1_unsigned(
-                sqrt_ratio_a_x64,
-                sqrt_ratio_b_x64,
-                u128::try_from(liquidity).unwrap(),
-                true,
-            )
-            .unwrap(),
-        )
-        .unwrap()
+        get_delta_amount_1_unsigned(
+            sqrt_ratio_a_x64,
+            sqrt_ratio_b_x64,
+            u128::try_from(-liquidity).map_err(|_| ErrorCode::CalculateOverflow)?,
+            false,
+        )
+    } else {
+        get_delta_amount_1_unsigned(
+            sqrt_ratio_a_x64,
+            sqrt_ratio_b_x64,
+            u128::try_from(liquidity).map_err(|_| ErrorCode::CalculateOverflow)?,
+            true,
+        )
     }
 }
 
@@ -333,7 +284,7 @@
     tick_lower: i32,
     tick_upper: i32,
     liquidity_delta: i128,
-) -> Result<(i64, i64)> {
+) -> Result<(u64, u64)> {
     let mut amount_0 = 0;
     let mut amount_1 = 0;
     if tick_current < tick_lower {
@@ -341,28 +292,24 @@
             tick_math::get_sqrt_price_at_tick(tick_lower)?,
             tick_math::get_sqrt_price_at_tick(tick_upper)?,
             liquidity_delta,
-        )
-        .unwrap();
+        )?;
     } else if tick_current < tick_upper {
         amount_0 = get_delta_amount_0_signed(
             sqrt_price_x64_current,
             tick_math::get_sqrt_price_at_tick(tick_upper)?,
             liquidity_delta,
-        )
-        .unwrap();
+        )?;
         amount_1 = get_delta_amount_1_signed(
             tick_math::get_sqrt_price_at_tick(tick_lower)?,
             sqrt_price_x64_current,
             liquidity_delta,
-        )
-        .unwrap();
+        )?;
     } else {
         amount_1 = get_delta_amount_1_signed(
             tick_math::get_sqrt_price_at_tick(tick_lower)?,
             tick_math::get_sqrt_price_at_tick(tick_upper)?,
             liquidity_delta,
-        )
-        .unwrap();
+        )?;
     }
     Ok((amount_0, amount_1))
 }