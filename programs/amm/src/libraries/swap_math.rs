use super::full_math::MulDiv;
use super::liquidity_math;
use super::sqrt_price_math;
use crate::error::ErrorCode;
use crate::states::config::FEE_RATE_DENOMINATOR_VALUE;
use anchor_lang::prelude::*;
/// Result of a swap step
#[derive(Default, Debug)]
pub struct SwapStep {
    /// The price after swapping the amount in/out, not to exceed the price target
    pub sqrt_price_next_x64: u128,
    pub amount_in: u64,
    pub amount_out: u64,
    pub fee_amount: u64,
}

/// Computes the result of swapping some amount in, or amount out, given the parameters of the swap
pub fn compute_swap_step(
    sqrt_price_current_x64: u128,
    sqrt_price_target_x64: u128,
    liquidity: u128,
    amount_remaining: u64,
    fee_rate: u32,
    is_base_input: bool,
    zero_for_one: bool,
<<<<<<< HEAD
) -> Option<SwapStep> {
=======
    block_timestamp: u32,
) -> Result<SwapStep> {
>>>>>>> 0059ce4b
    // let exact_in = amount_remaining >= 0;
    let mut swap_step = SwapStep::default();
    if is_base_input {
        // round up amount_in
        // In exact input case, amount_remaining is positive
        let amount_remaining_less_fee = amount_remaining
            .mul_div_floor(
                (FEE_RATE_DENOMINATOR_VALUE - fee_rate).into(),
                u64::from(FEE_RATE_DENOMINATOR_VALUE),
            )
            .unwrap();
<<<<<<< HEAD
        swap_step.amount_in = if zero_for_one {
            liquidity_math::get_delta_amount_0_unsigned(
                sqrt_price_target_x64,
                sqrt_price_current_x64,
                liquidity,
                true,
            )?
        } else {
            liquidity_math::get_delta_amount_1_unsigned(
                sqrt_price_current_x64,
                sqrt_price_target_x64,
                liquidity,
                true,
            )?
        };
        swap_step.sqrt_price_next_x64 = if amount_remaining_less_fee >= swap_step.amount_in {
            sqrt_price_target_x64
        } else {
            sqrt_price_math::get_next_sqrt_price_from_input(
                sqrt_price_current_x64,
                liquidity,
                amount_remaining_less_fee,
                zero_for_one,
            )
        };
    } else {
        // round down amount_out
        swap_step.amount_out = if zero_for_one {
            liquidity_math::get_delta_amount_1_unsigned(
                sqrt_price_target_x64,
                sqrt_price_current_x64,
                liquidity,
                false,
            )?
        } else {
            liquidity_math::get_delta_amount_0_unsigned(
                sqrt_price_current_x64,
                sqrt_price_target_x64,
                liquidity,
                false,
            )?
        };
        // In exact output case, amount_remaining is negative
        swap_step.sqrt_price_next_x64 = if amount_remaining >= swap_step.amount_out {
            sqrt_price_target_x64
        } else {
            sqrt_price_math::get_next_sqrt_price_from_output(
                sqrt_price_current_x64,
                liquidity,
                amount_remaining,
                zero_for_one,
            )
=======

        let amount_in = calculate_amount_in_range(
            sqrt_price_current_x64,
            sqrt_price_target_x64,
            liquidity,
            zero_for_one,
            is_base_input,
            block_timestamp,
        )?;
        if amount_in.is_some() {
            swap_step.amount_in = amount_in.unwrap();
        }

        swap_step.sqrt_price_next_x64 =
            if amount_in.is_some() && amount_remaining_less_fee >= swap_step.amount_in {
                sqrt_price_target_x64
            } else {
                sqrt_price_math::get_next_sqrt_price_from_input(
                    sqrt_price_current_x64,
                    liquidity,
                    amount_remaining_less_fee,
                    zero_for_one,
                )
            };
    } else {
        let amount_out = calculate_amount_in_range(
            sqrt_price_current_x64,
            sqrt_price_target_x64,
            liquidity,
            zero_for_one,
            is_base_input,
            block_timestamp,
        )?;
        if amount_out.is_some() {
            swap_step.amount_out = amount_out.unwrap();
>>>>>>> 0059ce4b
        }
        // In exact output case, amount_remaining is negative
        swap_step.sqrt_price_next_x64 =
            if amount_out.is_some() && amount_remaining >= swap_step.amount_out {
                sqrt_price_target_x64
            } else {
                sqrt_price_math::get_next_sqrt_price_from_output(
                    sqrt_price_current_x64,
                    liquidity,
                    amount_remaining,
                    zero_for_one,
                )
            }
    }

    // whether we reached the max possible price for the given ticks
    let max = sqrt_price_target_x64 == swap_step.sqrt_price_next_x64;
    // get the input / output amounts when target price is not reached
    if zero_for_one {
        // if max is reached for exact input case, entire amount_in is needed
        if !(max && is_base_input) {
            swap_step.amount_in = liquidity_math::get_delta_amount_0_unsigned(
                swap_step.sqrt_price_next_x64,
                sqrt_price_current_x64,
                liquidity,
                true,
            )?
        };
        // if max is reached for exact output case, entire amount_out is needed
        if !(max && !is_base_input) {
            swap_step.amount_out = liquidity_math::get_delta_amount_1_unsigned(
                swap_step.sqrt_price_next_x64,
                sqrt_price_current_x64,
                liquidity,
                false,
            )?;
        };
    } else {
        if !(max && is_base_input) {
            swap_step.amount_in = liquidity_math::get_delta_amount_1_unsigned(
                sqrt_price_current_x64,
                swap_step.sqrt_price_next_x64,
                liquidity,
                true,
            )?
        };
        if !(max && !is_base_input) {
            swap_step.amount_out = liquidity_math::get_delta_amount_0_unsigned(
                sqrt_price_current_x64,
                swap_step.sqrt_price_next_x64,
                liquidity,
                false,
            )?
        };
    }

    // For exact output case, cap the output amount to not exceed the remaining output amount
    if !is_base_input && swap_step.amount_out > amount_remaining {
        swap_step.amount_out = amount_remaining;
    }

    swap_step.fee_amount =
        if is_base_input && swap_step.sqrt_price_next_x64 != sqrt_price_target_x64 {
            // we didn't reach the target, so take the remainder of the maximum input as fee
            // swap dust is granted as fee
            u64::from(amount_remaining)
                .checked_sub(swap_step.amount_in)
                .unwrap()
        } else {
            // take pip percentage as fee
            swap_step
                .amount_in
                .mul_div_ceil(
                    fee_rate.into(),
                    (FEE_RATE_DENOMINATOR_VALUE - fee_rate).into(),
                )
                .unwrap()
        };

<<<<<<< HEAD
    Some(swap_step)
=======
    Ok(swap_step)
}

/// Pre calcumate amount_in or amount_out for the specified price range
/// The amount maybe overflow of u64 due to the `sqrt_price_target_x64` maybe unreasonable.
/// Therefore, this situation needs to be handled in `compute_swap_step` to recalculate the price that can be reached based on the amount.
#[cfg(not(test))]
fn calculate_amount_in_range(
    sqrt_price_current_x64: u128,
    sqrt_price_target_x64: u128,
    liquidity: u128,
    zero_for_one: bool,
    is_base_input: bool,
    _block_timestamp: u32,
) -> Result<Option<u64>> {
    if is_base_input {
        let result = if zero_for_one {
            liquidity_math::get_delta_amount_0_unsigned(
                sqrt_price_target_x64,
                sqrt_price_current_x64,
                liquidity,
                true,
            )
        } else {
            liquidity_math::get_delta_amount_1_unsigned(
                sqrt_price_current_x64,
                sqrt_price_target_x64,
                liquidity,
                true,
            )
        };

        if result.is_ok() {
            return Ok(Some(result.unwrap()));
        } else {
            if result.err().unwrap() == crate::error::ErrorCode::MaxTokenOverflow.into() {
                return Ok(None);
            } else {
                return Err(ErrorCode::SqrtPriceLimitOverflow.into());
            }
        }
    } else {
        let result = if zero_for_one {
            liquidity_math::get_delta_amount_1_unsigned(
                sqrt_price_target_x64,
                sqrt_price_current_x64,
                liquidity,
                false,
            )
        } else {
            liquidity_math::get_delta_amount_0_unsigned(
                sqrt_price_current_x64,
                sqrt_price_target_x64,
                liquidity,
                false,
            )
        };
        if result.is_ok() {
            return Ok(Some(result.unwrap()));
        } else {
            if result.err().unwrap() == crate::error::ErrorCode::MaxTokenOverflow.into() {
                return Ok(None);
            } else {
                return Err(ErrorCode::SqrtPriceLimitOverflow.into());
            }
        }
    }
>>>>>>> 0059ce4b
}

#[cfg(test)]
fn calculate_amount_in_range(
    sqrt_price_current_x64: u128,
    sqrt_price_target_x64: u128,
    liquidity: u128,
    zero_for_one: bool,
    is_base_input: bool,
    block_timestamp: u32,
) -> Result<Option<u64>> {
    if is_base_input {
        let result = if zero_for_one {
            liquidity_math::get_delta_amount_0_unsigned(
                sqrt_price_target_x64,
                sqrt_price_current_x64,
                liquidity,
                true,
            )
        } else {
            liquidity_math::get_delta_amount_1_unsigned(
                sqrt_price_current_x64,
                sqrt_price_target_x64,
                liquidity,
                true,
            )
        };

        if block_timestamp == 0 {
            if result.is_err() {
                return Err(ErrorCode::MaxTokenOverflow.into());
            } else {
                return Ok(Some(result.unwrap()));
            }
        }
        if result.is_ok() {
            return Ok(Some(result.unwrap()));
        } else {
            if result.err().unwrap() == crate::error::ErrorCode::MaxTokenOverflow.into() {
                return Ok(None);
            } else {
                return Err(ErrorCode::SqrtPriceLimitOverflow.into());
            }
        }
    } else {
        let result = if zero_for_one {
            liquidity_math::get_delta_amount_1_unsigned(
                sqrt_price_target_x64,
                sqrt_price_current_x64,
                liquidity,
                false,
            )
        } else {
            liquidity_math::get_delta_amount_0_unsigned(
                sqrt_price_current_x64,
                sqrt_price_target_x64,
                liquidity,
                false,
            )
        };
        if result.is_ok() || block_timestamp == 0 {
            return Ok(Some(result.unwrap()));
        } else {
            if result.err().unwrap() == crate::error::ErrorCode::MaxTokenOverflow.into() {
                return Ok(None);
            } else {
                return Err(ErrorCode::SqrtPriceLimitOverflow.into());
            }
        }
    }
}
#[cfg(test)]
mod swap_math_test {
    use crate::libraries::tick_math;

    use super::*;
    use proptest::prelude::*;

    proptest! {
        #[test]
        fn compute_swap_step_test(
            sqrt_price_current_x64 in tick_math::MIN_SQRT_PRICE_X64..tick_math::MAX_SQRT_PRICE_X64,
            sqrt_price_target_x64 in tick_math::MIN_SQRT_PRICE_X64..tick_math::MAX_SQRT_PRICE_X64,
            liquidity in 1..u32::MAX as u128,
            amount_remaining in 1..u64::MAX,
            fee_rate in 1..FEE_RATE_DENOMINATOR_VALUE/2,
            is_base_input in proptest::bool::ANY,
        ) {
            prop_assume!(sqrt_price_current_x64 != sqrt_price_target_x64);

            let zero_for_one = sqrt_price_current_x64 > sqrt_price_target_x64;
            let swap_step = compute_swap_step(
                sqrt_price_current_x64,
                sqrt_price_target_x64,
                liquidity,
                amount_remaining,
                fee_rate,
                is_base_input,
                zero_for_one,
                1,
            ).unwrap();

            let amount_in = swap_step.amount_in;
            let amount_out = swap_step.amount_out;
            let sqrt_price_next_x64 = swap_step.sqrt_price_next_x64;
            let fee_amount = swap_step.fee_amount;

            let amount_used = if is_base_input {
                amount_in + fee_amount
            } else {
                amount_out
            };

            if sqrt_price_next_x64 != sqrt_price_target_x64 {
                assert!(amount_used == amount_remaining);
            } else {
                assert!(amount_used <= amount_remaining);
            }
            let price_lower = sqrt_price_current_x64.min(sqrt_price_target_x64);
            let price_upper = sqrt_price_current_x64.max(sqrt_price_target_x64);
            assert!(sqrt_price_next_x64 >= price_lower);
            assert!(sqrt_price_next_x64 <= price_upper);
        }
    }
}<|MERGE_RESOLUTION|>--- conflicted
+++ resolved
@@ -23,39 +23,29 @@
     fee_rate: u32,
     is_base_input: bool,
     zero_for_one: bool,
-<<<<<<< HEAD
-) -> Option<SwapStep> {
-=======
-    block_timestamp: u32,
 ) -> Result<SwapStep> {
->>>>>>> 0059ce4b
     // let exact_in = amount_remaining >= 0;
     let mut swap_step = SwapStep::default();
+    let mut sqrt_price_target_x64 = sqrt_price_target_x64;
     if is_base_input {
         // round up amount_in
         // In exact input case, amount_remaining is positive
-        let amount_remaining_less_fee = amount_remaining
+        let amount_remaining_less_fee = (amount_remaining as u64)
             .mul_div_floor(
                 (FEE_RATE_DENOMINATOR_VALUE - fee_rate).into(),
                 u64::from(FEE_RATE_DENOMINATOR_VALUE),
             )
             .unwrap();
-<<<<<<< HEAD
-        swap_step.amount_in = if zero_for_one {
-            liquidity_math::get_delta_amount_0_unsigned(
-                sqrt_price_target_x64,
-                sqrt_price_current_x64,
-                liquidity,
-                true,
-            )?
-        } else {
-            liquidity_math::get_delta_amount_1_unsigned(
-                sqrt_price_current_x64,
-                sqrt_price_target_x64,
-                liquidity,
-                true,
-            )?
-        };
+
+        (sqrt_price_target_x64, swap_step.amount_in) = calculate_target_price_and_amount(
+            sqrt_price_current_x64,
+            sqrt_price_target_x64,
+            liquidity,
+            amount_remaining_less_fee,
+            zero_for_one,
+            is_base_input,
+        )?;
+
         swap_step.sqrt_price_next_x64 = if amount_remaining_less_fee >= swap_step.amount_in {
             sqrt_price_target_x64
         } else {
@@ -67,22 +57,14 @@
             )
         };
     } else {
-        // round down amount_out
-        swap_step.amount_out = if zero_for_one {
-            liquidity_math::get_delta_amount_1_unsigned(
-                sqrt_price_target_x64,
-                sqrt_price_current_x64,
-                liquidity,
-                false,
-            )?
-        } else {
-            liquidity_math::get_delta_amount_0_unsigned(
-                sqrt_price_current_x64,
-                sqrt_price_target_x64,
-                liquidity,
-                false,
-            )?
-        };
+        (sqrt_price_target_x64, swap_step.amount_out) = calculate_target_price_and_amount(
+            sqrt_price_current_x64,
+            sqrt_price_target_x64,
+            liquidity,
+            amount_remaining,
+            zero_for_one,
+            is_base_input,
+        )?;
         // In exact output case, amount_remaining is negative
         swap_step.sqrt_price_next_x64 = if amount_remaining >= swap_step.amount_out {
             sqrt_price_target_x64
@@ -93,56 +75,7 @@
                 amount_remaining,
                 zero_for_one,
             )
-=======
-
-        let amount_in = calculate_amount_in_range(
-            sqrt_price_current_x64,
-            sqrt_price_target_x64,
-            liquidity,
-            zero_for_one,
-            is_base_input,
-            block_timestamp,
-        )?;
-        if amount_in.is_some() {
-            swap_step.amount_in = amount_in.unwrap();
-        }
-
-        swap_step.sqrt_price_next_x64 =
-            if amount_in.is_some() && amount_remaining_less_fee >= swap_step.amount_in {
-                sqrt_price_target_x64
-            } else {
-                sqrt_price_math::get_next_sqrt_price_from_input(
-                    sqrt_price_current_x64,
-                    liquidity,
-                    amount_remaining_less_fee,
-                    zero_for_one,
-                )
-            };
-    } else {
-        let amount_out = calculate_amount_in_range(
-            sqrt_price_current_x64,
-            sqrt_price_target_x64,
-            liquidity,
-            zero_for_one,
-            is_base_input,
-            block_timestamp,
-        )?;
-        if amount_out.is_some() {
-            swap_step.amount_out = amount_out.unwrap();
->>>>>>> 0059ce4b
-        }
-        // In exact output case, amount_remaining is negative
-        swap_step.sqrt_price_next_x64 =
-            if amount_out.is_some() && amount_remaining >= swap_step.amount_out {
-                sqrt_price_target_x64
-            } else {
-                sqrt_price_math::get_next_sqrt_price_from_output(
-                    sqrt_price_current_x64,
-                    liquidity,
-                    amount_remaining,
-                    zero_for_one,
-                )
-            }
+        }
     }
 
     // whether we reached the max possible price for the given ticks
@@ -209,24 +142,18 @@
                 .unwrap()
         };
 
-<<<<<<< HEAD
-    Some(swap_step)
-=======
     Ok(swap_step)
 }
 
-/// Pre calcumate amount_in or amount_out for the specified price range
-/// The amount maybe overflow of u64 due to the `sqrt_price_target_x64` maybe unreasonable.
-/// Therefore, this situation needs to be handled in `compute_swap_step` to recalculate the price that can be reached based on the amount.
-#[cfg(not(test))]
-fn calculate_amount_in_range(
+fn calculate_target_price_and_amount(
     sqrt_price_current_x64: u128,
     sqrt_price_target_x64: u128,
     liquidity: u128,
+    amount_remaining: u64,
     zero_for_one: bool,
     is_base_input: bool,
-    _block_timestamp: u32,
-) -> Result<Option<u64>> {
+) -> Result<(u128, u64)> {
+    let sqrt_price_next_x64: u128;
     if is_base_input {
         let result = if zero_for_one {
             liquidity_math::get_delta_amount_0_unsigned(
@@ -245,112 +172,55 @@
         };
 
         if result.is_ok() {
-            return Ok(Some(result.unwrap()));
+            return Ok((sqrt_price_target_x64, result.unwrap()));
+        } else {
+            if let Err(err) = result {
+                if err == crate::error::ErrorCode::MaxTokenOverflow.into() {
+                    sqrt_price_next_x64 = sqrt_price_math::get_next_sqrt_price_from_input(
+                        sqrt_price_current_x64,
+                        liquidity,
+                        amount_remaining,
+                        zero_for_one,
+                    );
+                    return Ok((sqrt_price_next_x64, amount_remaining));
+                }
+            }
+            return Err(ErrorCode::SqrtPriceLimitOverflow.into());
+        }
+    } else {
+        let result = if zero_for_one {
+            liquidity_math::get_delta_amount_1_unsigned(
+                sqrt_price_target_x64,
+                sqrt_price_current_x64,
+                liquidity,
+                false,
+            )
+        } else {
+            liquidity_math::get_delta_amount_0_unsigned(
+                sqrt_price_current_x64,
+                sqrt_price_target_x64,
+                liquidity,
+                false,
+            )
+        };
+        if result.is_ok() {
+            return Ok((sqrt_price_target_x64, result.unwrap()));
         } else {
             if result.err().unwrap() == crate::error::ErrorCode::MaxTokenOverflow.into() {
-                return Ok(None);
+                sqrt_price_next_x64 = sqrt_price_math::get_next_sqrt_price_from_output(
+                    sqrt_price_current_x64,
+                    liquidity,
+                    amount_remaining,
+                    zero_for_one,
+                );
+                return Ok((sqrt_price_next_x64, amount_remaining));
             } else {
                 return Err(ErrorCode::SqrtPriceLimitOverflow.into());
             }
         }
-    } else {
-        let result = if zero_for_one {
-            liquidity_math::get_delta_amount_1_unsigned(
-                sqrt_price_target_x64,
-                sqrt_price_current_x64,
-                liquidity,
-                false,
-            )
-        } else {
-            liquidity_math::get_delta_amount_0_unsigned(
-                sqrt_price_current_x64,
-                sqrt_price_target_x64,
-                liquidity,
-                false,
-            )
-        };
-        if result.is_ok() {
-            return Ok(Some(result.unwrap()));
-        } else {
-            if result.err().unwrap() == crate::error::ErrorCode::MaxTokenOverflow.into() {
-                return Ok(None);
-            } else {
-                return Err(ErrorCode::SqrtPriceLimitOverflow.into());
-            }
-        }
-    }
->>>>>>> 0059ce4b
+    }
 }
 
-#[cfg(test)]
-fn calculate_amount_in_range(
-    sqrt_price_current_x64: u128,
-    sqrt_price_target_x64: u128,
-    liquidity: u128,
-    zero_for_one: bool,
-    is_base_input: bool,
-    block_timestamp: u32,
-) -> Result<Option<u64>> {
-    if is_base_input {
-        let result = if zero_for_one {
-            liquidity_math::get_delta_amount_0_unsigned(
-                sqrt_price_target_x64,
-                sqrt_price_current_x64,
-                liquidity,
-                true,
-            )
-        } else {
-            liquidity_math::get_delta_amount_1_unsigned(
-                sqrt_price_current_x64,
-                sqrt_price_target_x64,
-                liquidity,
-                true,
-            )
-        };
-
-        if block_timestamp == 0 {
-            if result.is_err() {
-                return Err(ErrorCode::MaxTokenOverflow.into());
-            } else {
-                return Ok(Some(result.unwrap()));
-            }
-        }
-        if result.is_ok() {
-            return Ok(Some(result.unwrap()));
-        } else {
-            if result.err().unwrap() == crate::error::ErrorCode::MaxTokenOverflow.into() {
-                return Ok(None);
-            } else {
-                return Err(ErrorCode::SqrtPriceLimitOverflow.into());
-            }
-        }
-    } else {
-        let result = if zero_for_one {
-            liquidity_math::get_delta_amount_1_unsigned(
-                sqrt_price_target_x64,
-                sqrt_price_current_x64,
-                liquidity,
-                false,
-            )
-        } else {
-            liquidity_math::get_delta_amount_0_unsigned(
-                sqrt_price_current_x64,
-                sqrt_price_target_x64,
-                liquidity,
-                false,
-            )
-        };
-        if result.is_ok() || block_timestamp == 0 {
-            return Ok(Some(result.unwrap()));
-        } else {
-            if result.err().unwrap() == crate::error::ErrorCode::MaxTokenOverflow.into() {
-                return Ok(None);
-            } else {
-                return Err(ErrorCode::SqrtPriceLimitOverflow.into());
-            }
-        }
-    }
-}
 #[cfg(test)]
 mod swap_math_test {
     use crate::libraries::tick_math;
@@ -378,7 +248,6 @@
                 amount_remaining,
                 fee_rate,
                 is_base_input,
-                zero_for_one,
                 1,
             ).unwrap();
 
