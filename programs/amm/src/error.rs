use anchor_lang::prelude::*;

#[error_code]
pub enum ErrorCode {
    #[msg("LOK")]
    LOK,
    #[msg("Not approved")]
    NotApproved,
    #[msg("invalid update amm config flag")]
    InvalidUpdateConfigFlag,
    #[msg("Account lack")]
    AccountLack,
    #[msg("Remove liquitity, collect fees owed and reward then you can close position account")]
    ClosePositionErr,

    #[msg("Minting amount should be greater than 0")]
    ZeroMintAmount,

    #[msg("Tick out of range")]
    InvaildTickIndex,
    #[msg("The lower tick must be below the upper tick")]
    TickInvaildOrder,
    #[msg("The tick must be greater, or equal to the minimum tick(-221818)")]
    TickLowerOverflow,
    #[msg("The tick must be lesser than, or equal to the maximum tick(221818)")]
    TickUpperOverflow,
    #[msg("tick % tick_spacing must be zero")]
    TickAndSpacingNotMatch,
    #[msg("Invaild tick array account")]
    InvalidTickArray,
    #[msg("Invaild tick array boundary")]
    InvalidTickArrayBoundary,

    #[msg("Square root price limit overflow")]
    SqrtPriceLimitOverflow,
    // second inequality must be < because the price can never reach the price at the max tick
    #[msg("sqrt_price_x64 out of range")]
    SqrtPriceX64,

    // Liquidity Sub
    #[msg("Liquidity sub delta L must be smaller than before")]
    LiquiditySubValueErr,
    // Liquidity Add
    #[msg("Liquidity add delta L must be greater, or equal to before")]
    LiquidityAddValueErr,
    #[msg("Invaild liquidity when update position")]
    InvaildLiquidity,
    #[msg("Both token amount must not be zero while supply liquidity")]
    ForbidBothZeroForSupplyLiquidity,
    #[msg("Liquidity insufficient")]
    LiquidityInsufficient,

    /// swap errors
    // Non fungible position manager
    #[msg("Transaction too old")]
    TransactionTooOld,
    #[msg("Price slippage check")]
    PriceSlippageCheck,
    #[msg("Too little output received")]
    TooLittleOutputReceived,
    #[msg("Too much input paid")]
    TooMuchInputPaid,
    #[msg("Swap special amount can not be zero")]
    InvaildSwapAmountSpecified,
    #[msg("Input pool vault is invalid")]
    InvalidInputPoolVault,
    #[msg("Swap input or output amount is too small")]
    TooSmallInputOrOutputAmount,
    #[msg("Not enought tick array account")]
    NotEnoughTickArrayAccount,
    #[msg("Invaild first tick array account")]
    InvalidFirstTickArrayAccount,

    /// reward errors
    #[msg("Invalid reward index")]
    InvalidRewardIndex,
    #[msg("The init reward token reach to the max")]
    FullRewardInfo,
    #[msg("The init reward token already in use")]
    RewardTokenAlreadyInUse,
    #[msg("The reward tokens must contain one of pool vault mint except the last reward")]
    ExceptPoolVaultMint,
    #[msg("Invalid reward init param")]
    InvalidRewardInitParam,
    #[msg("Invalid collect reward desired amount")]
    InvalidRewardDesiredAmount,
    #[msg("Invalid collect reward input account number")]
    InvalidRewardInputAccountNumber,
    #[msg("Invalid reward period")]
    InvalidRewardPeriod,
    #[msg(
        "Modification of emissiones is allowed within 72 hours from the end of the previous cycle"
    )]
    NotApproveUpdateRewardEmissiones,
    #[msg("uninitialized reward info")]
    UnInitializedRewardInfo,

<<<<<<< HEAD
    #[msg("Invalid computation")]
    InvalidComputation,
    #[msg("")]
    InsufficientTickArrayStates,
=======
    #[msg("Not support token_2022 mint extension")]
    NotSupportMint,
    #[msg("Missing tickarray bitmap extension account")]
    MissingTickArrayBitmapExtensionAccount,
>>>>>>> bcee27ac
}<|MERGE_RESOLUTION|>--- conflicted
+++ resolved
@@ -95,15 +95,12 @@
     #[msg("uninitialized reward info")]
     UnInitializedRewardInfo,
 
-<<<<<<< HEAD
+    #[msg("Not support token_2022 mint extension")]
+    NotSupportMint,
+    #[msg("Missing tickarray bitmap extension account")]
+    MissingTickArrayBitmapExtensionAccount,
     #[msg("Invalid computation")]
     InvalidComputation,
     #[msg("")]
     InsufficientTickArrayStates,
-=======
-    #[msg("Not support token_2022 mint extension")]
-    NotSupportMint,
-    #[msg("Missing tickarray bitmap extension account")]
-    MissingTickArrayBitmapExtensionAccount,
->>>>>>> bcee27ac
 }