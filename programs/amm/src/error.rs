use anchor_lang::prelude::*;

#[error_code]
pub enum ErrorCode {
    #[msg("LOK")]
    LOK,
    #[msg("Not approved")]
    NotApproved,
    #[msg("invalid update amm config flag")]
    InvalidUpdateConfigFlag,
    #[msg("Account lack")]
    AccountLack,
    #[msg("Remove liquitity, collect fees owed and reward then you can close position account")]
    ClosePositionErr,

    #[msg("Minting amount should be greater than 0")]
    ZeroMintAmount,

    #[msg("Tick out of range")]
    InvaildTickIndex,
    #[msg("The lower tick must be below the upper tick")]
    TickInvaildOrder,
    #[msg("The tick must be greater, or equal to the minimum tick(-221818)")]
    TickLowerOverflow,
    #[msg("The tick must be lesser than, or equal to the maximum tick(221818)")]
    TickUpperOverflow,
    #[msg("tick % tick_spacing must be zero")]
    TickAndSpacingNotMatch,
    #[msg("Invaild tick array account")]
    InvalidTickArray,
    #[msg("Invaild tick array boundary")]
    InvalidTickArrayBoundary,

    #[msg("Square root price limit overflow")]
    SqrtPriceLimitOverflow,
    // second inequality must be < because the price can never reach the price at the max tick
    #[msg("sqrt_price_x64 out of range")]
    SqrtPriceX64,

    // Liquidity Sub
    #[msg("Liquidity sub delta L must be smaller than before")]
    LiquiditySubValueErr,
    // Liquidity Add
    #[msg("Liquidity add delta L must be greater, or equal to before")]
    LiquidityAddValueErr,
    #[msg("Invaild liquidity when update position")]
    InvaildLiquidity,
    #[msg("Both token amount must not be zero while supply liquidity")]
    ForbidBothZeroForSupplyLiquidity,
    #[msg("Liquidity insufficient")]
    LiquidityInsufficient,

    /// swap errors
    // Non fungible position manager
    #[msg("Transaction too old")]
    TransactionTooOld,
    #[msg("Price slippage check")]
    PriceSlippageCheck,
    #[msg("Too little output received")]
    TooLittleOutputReceived,
    #[msg("Too much input paid")]
    TooMuchInputPaid,
    #[msg("Swap special amount can not be zero")]
    InvaildSwapAmountSpecified,
    #[msg("Input pool vault is invalid")]
    InvalidInputPoolVault,
    #[msg("Swap input or output amount is too small")]
    TooSmallInputOrOutputAmount,
    #[msg("Not enought tick array account")]
    NotEnoughTickArrayAccount,
    #[msg("Invaild first tick array account")]
    InvalidFirstTickArrayAccount,

    /// reward errors
    #[msg("Invalid reward index")]
    InvalidRewardIndex,
    #[msg("The init reward token reach to the max")]
    FullRewardInfo,
    #[msg("The init reward token already in use")]
    RewardTokenAlreadyInUse,
    #[msg("The reward tokens must contain one of pool vault mint except the last reward")]
    ExceptPoolVaultMint,
    #[msg("Invalid reward init param")]
    InvalidRewardInitParam,
    #[msg("Invalid collect reward desired amount")]
    InvalidRewardDesiredAmount,
    #[msg("Invalid collect reward input account number")]
    InvalidRewardInputAccountNumber,
    #[msg("Invalid reward period")]
    InvalidRewardPeriod,
    #[msg(
        "Modification of emissiones is allowed within 72 hours from the end of the previous cycle"
    )]
    NotApproveUpdateRewardEmissiones,
    #[msg("uninitialized reward info")]
    UnInitializedRewardInfo,

<<<<<<< HEAD
    #[msg("Invalid computation")]
    InvalidComputation,
    #[msg("")]
    InsufficientTickArrayStates,
=======
    #[msg("Not support token_2022 mint extension")]
    NotSupportMint,
    #[msg("Missing tickarray bitmap extension account")]
    MissingTickArrayBitmapExtensionAccount,
>>>>>>> bcee27ac
}<|MERGE_RESOLUTION|>--- conflicted
+++ resolved
@@ -95,15 +95,8 @@
     #[msg("uninitialized reward info")]
     UnInitializedRewardInfo,
 
-<<<<<<< HEAD
-    #[msg("Invalid computation")]
-    InvalidComputation,
-    #[msg("")]
-    InsufficientTickArrayStates,
-=======
     #[msg("Not support token_2022 mint extension")]
     NotSupportMint,
     #[msg("Missing tickarray bitmap extension account")]
     MissingTickArrayBitmapExtensionAccount,
->>>>>>> bcee27ac
 }