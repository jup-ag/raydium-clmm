--- conflicted
+++ resolved
@@ -99,11 +99,8 @@
     NotSupportMint,
     #[msg("Missing tickarray bitmap extension account")]
     MissingTickArrayBitmapExtensionAccount,
-<<<<<<< HEAD
-=======
     #[msg("Invalid computation")]
     InvalidComputation,
     #[msg("")]
     InsufficientTickArrayStates,
->>>>>>> b264c3f1
 }